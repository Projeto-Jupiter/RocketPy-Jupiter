import datetime
from unittest.mock import patch

import matplotlib as plt
import numpy as np
import pytest
from scipy import optimize

from rocketpy import Environment, Flight, Function, Rocket, SolidMotor

plt.rcParams.update({"figure.max_open_warning": 0})

# Helper functions


def setup_rocket_with_given_static_margin(rocket, static_margin):
    """Takes any rocket, removes its aerodynamic surfaces and adds a set of
    nose, fins and tail specially designed to have a given static margin.
    The rocket is modified in place.

    Parameters
    ----------
    rocket : Rocket
        Rocket to be modified
    static_margin : float
        Static margin that the given rocket shall have

    Returns
    -------
    rocket : Rocket
        Rocket with the given static margin.
    """

    def compute_static_margin_error_given_distance(positionFins, static_margin, rocket):
        rocket.aerodynamicSurfaces = []
<<<<<<< HEAD
        rocket.addNose(length=0.5, kind="vonKarman", positionNose=1.5)
        rocket.addFins(
=======
        rocket.addNose(length=0.5, kind="vonKarman", distanceToCM=1.0)
        rocket.addTrapezoidalFins(
>>>>>>> be7c521d
            4,
            span=0.100,
            rootChord=0.100,
            tipChord=0.100,
            positionFins=positionFins,
        )
        rocket.addTail(
            topRadius=0.0635,
            bottomRadius=0.0435,
            length=0.060,
            positionTail=-1.194656,
        )
        return rocket.staticMargin(0) - static_margin

    sol = optimize.root_scalar(
        compute_static_margin_error_given_distance,
        bracket=[-2.0, 2.0],
        method="brentq",
        args=(static_margin, rocket),
    )

    return rocket


@patch("matplotlib.pyplot.show")
def test_flight(mock_show):
    test_env = Environment(
        railLength=5,
        latitude=32.990254,
        longitude=-106.974998,
        elevation=1400,
        datum="WGS84",
    )
    tomorrow = datetime.date.today() + datetime.timedelta(days=1)
    test_env.setDate(
        (tomorrow.year, tomorrow.month, tomorrow.day, 12)
    )  # Hour given in UTC time

    test_motor = SolidMotor(
        thrustSource="data/motors/Cesaroni_M1670.eng",
        burnOut=3.9,
        grainNumber=5,
        grainSeparation=5 / 1000,
        distanceNozzleMotorReference=0.39796,
        grainDensity=1815,
        grainOuterRadius=33 / 1000,
        grainInitialInnerRadius=15 / 1000,
        grainInitialHeight=120 / 1000,
        nozzleRadius=33 / 1000,
        throatRadius=11 / 1000,
        interpolationMethod="linear",
    )

    test_rocket = Rocket(
        motor=test_motor,
        radius=127 / 2000,
        mass=19.197 - 2.956,
        inertiaI=6.60,
        inertiaZ=0.0351,
        positionNozzle=-1.255,
        positionCenterOfDryMass=0,
        powerOffDrag="data/calisto/powerOffDragCurve.csv",
        powerOnDrag="data/calisto/powerOnDragCurve.csv",
    )

    test_rocket.setRailButtons([0.2, -0.5])

<<<<<<< HEAD
    NoseCone = test_rocket.addNose(length=0.55829, kind="vonKarman", positionNose=1.278)
    FinSet = test_rocket.addFins(
        4, span=0.100, rootChord=0.120, tipChord=0.040, positionFins=-1.04956
=======
    NoseCone = test_rocket.addNose(
        length=0.55829, kind="vonKarman", distanceToCM=0.71971
    )
    FinSet = test_rocket.addTrapezoidalFins(
        4, span=0.100, rootChord=0.120, tipChord=0.040, distanceToCM=-1.04956
>>>>>>> be7c521d
    )
    Tail = test_rocket.addTail(
        topRadius=0.0635, bottomRadius=0.0435, length=0.060, positionTail=-1.194656
    )

    def drogueTrigger(p, y):
        # p = pressure
        # y = [x, y, z, vx, vy, vz, e0, e1, e2, e3, w1, w2, w3]
        # activate drogue when vz < 0 m/s.
        return True if y[5] < 0 else False

    def mainTrigger(p, y):
        # p = pressure
        # y = [x, y, z, vx, vy, vz, e0, e1, e2, e3, w1, w2, w3]
        # activate main when vz < 0 m/s and z < 800 m.
        return True if y[5] < 0 and y[2] < 800 else False

    Main = test_rocket.addParachute(
        "Main",
        CdS=10.0,
        trigger=mainTrigger,
        samplingRate=105,
        lag=1.5,
        noise=(0, 8.3, 0.5),
    )

    Drogue = test_rocket.addParachute(
        "Drogue",
        CdS=1.0,
        trigger=drogueTrigger,
        samplingRate=105,
        lag=1.5,
        noise=(0, 8.3, 0.5),
    )

    test_flight = Flight(
        rocket=test_rocket, environment=test_env, inclination=85, heading=0
    )

    assert test_flight.allInfo() == None


@patch("matplotlib.pyplot.show")
def test_initial_solution(mock_show):
    test_env = Environment(
        railLength=5,
        latitude=32.990254,
        longitude=-106.974998,
        elevation=1400,
        datum="WGS84",
    )
    tomorrow = datetime.date.today() + datetime.timedelta(days=1)
    test_env.setDate(
        (tomorrow.year, tomorrow.month, tomorrow.day, 12)
    )  # Hour given in UTC time

    test_motor = SolidMotor(
        thrustSource="data/motors/Cesaroni_M1670.eng",
        burnOut=3.9,
        grainNumber=5,
        grainSeparation=5 / 1000,
        distanceNozzleMotorReference=0.39796,
        grainDensity=1815,
        grainOuterRadius=33 / 1000,
        grainInitialInnerRadius=15 / 1000,
        grainInitialHeight=120 / 1000,
        nozzleRadius=33 / 1000,
        throatRadius=11 / 1000,
        interpolationMethod="linear",
    )

    test_rocket = Rocket(
        motor=test_motor,
        radius=127 / 2000,
        mass=19.197 - 2.956,
        inertiaI=6.60,
        inertiaZ=0.0351,
        positionNozzle=-1.255,
        positionCenterOfDryMass=0,
        powerOffDrag="data/calisto/powerOffDragCurve.csv",
        powerOnDrag="data/calisto/powerOnDragCurve.csv",
    )

    test_rocket.setRailButtons([0.2, -0.5])

<<<<<<< HEAD
    NoseCone = test_rocket.addNose(length=0.55829, kind="vonKarman", positionNose=1.278)
    FinSet = test_rocket.addFins(
        4, span=0.100, rootChord=0.120, tipChord=0.040, positionFins=-1.04956
=======
    NoseCone = test_rocket.addNose(
        length=0.55829, kind="vonKarman", distanceToCM=0.71971
    )
    FinSet = test_rocket.addTrapezoidalFins(
        4, span=0.100, rootChord=0.120, tipChord=0.040, distanceToCM=-1.04956
>>>>>>> be7c521d
    )
    Tail = test_rocket.addTail(
        topRadius=0.0635, bottomRadius=0.0435, length=0.060, positionTail=-1.194656
    )

    def drogueTrigger(p, y):
        # p = pressure
        # y = [x, y, z, vx, vy, vz, e0, e1, e2, e3, w1, w2, w3]
        # activate drogue when vz < 0 m/s.
        return True if y[5] < 0 else False

    def mainTrigger(p, y):
        # p = pressure
        # y = [x, y, z, vx, vy, vz, e0, e1, e2, e3, w1, w2, w3]
        # activate main when vz < 0 m/s and z < 800 m.
        return True if y[5] < 0 and y[2] < 800 else False

    Main = test_rocket.addParachute(
        "Main",
        CdS=10.0,
        trigger=mainTrigger,
        samplingRate=105,
        lag=1.5,
        noise=(0, 8.3, 0.5),
    )

    Drogue = test_rocket.addParachute(
        "Drogue",
        CdS=1.0,
        trigger=drogueTrigger,
        samplingRate=105,
        lag=1.5,
        noise=(0, 8.3, 0.5),
    )

    test_flight = Flight(
        rocket=test_rocket,
        environment=test_env,
        inclination=85,
        heading=0,
        # maxTime=300*60,
        # minTimeStep=0.1,
        # maxTimeStep=10,
        rtol=1e-8,
        atol=1e-6,
        verbose=True,
        initialSolution=[
            0.0,
            0.0,
            0.0,
            1.5e3,
            10,
            0.0,
            0.0,
            0.0,
            0.0,
            0.0,
            0.0,
            0.0,
            0.0,
            0.0,
        ],
    )

    assert test_flight.allInfo() == None


@pytest.mark.parametrize("wind_u, wind_v", [(0, 10), (0, -10), (10, 0), (-10, 0)])
@pytest.mark.parametrize(
    "static_margin, max_time",
    [(-0.1, 2), (-0.01, 5), (0, 5), (0.01, 20), (0.1, 20), (1.0, 20)],
)
def test_stability_static_margins(wind_u, wind_v, static_margin, max_time):
    """Test stability margins for a constant velocity flight, 100 m/s, wind a
    lateral wind speed of 10 m/s. Rocket has infinite mass to prevent side motion.
    Check if a restoring moment exists depending on static margins."""

    # Create an environment with ZERO gravity to keep the rocket's speed constant
    Env = Environment(gravity=0, railLength=0, latitude=0, longitude=0, elevation=0)
    Env.setAtmosphericModel(
        type="CustomAtmosphere",
        wind_u=wind_u,
        wind_v=wind_v,
        pressure=101325,
        temperature=300,
    )
    # Make sure that the freestreamMach will always be 0, so that the rocket
    # behaves as the STATIC (freestreamMach=0) margin predicts
    Env.speedOfSound = Function(1e16)

    # Create a motor with ZERO thrust and ZERO mass to keep the rocket's speed constant
    DummyMotor = SolidMotor(
        thrustSource=1e-300,
        burnOut=1e-10,
        grainNumber=5,
        distanceNozzleMotorReference=0.39796,
        grainSeparation=5 / 1000,
        grainDensity=1e-300,
        grainOuterRadius=33 / 1000,
        grainInitialInnerRadius=15 / 1000,
        grainInitialHeight=120 / 1000,
        nozzleRadius=33 / 1000,
        throatRadius=11 / 1000,
    )

    # Create a rocket with ZERO drag and HUGE mass to keep the rocket's speed constant
    DummyRocket = Rocket(
        motor=DummyMotor,
        radius=127 / 2000,
        mass=1e16,
        inertiaI=1,
        inertiaZ=0.0351,
        positionNozzle=-1.255,
        positionCenterOfDryMass=0,
        powerOffDrag=0,
        powerOnDrag=0,
    )
    DummyRocket.setRailButtons([0.2, -0.5])
    setup_rocket_with_given_static_margin(DummyRocket, static_margin)

    # Simulate
    init_pos = [0, 0, 100]  # Start at 100 m of altitude
    init_vel = [0, 0, 100]  # Start at 100 m/s
    init_att = [1, 0, 0, 0]  # Inclination of 90 deg and heading of 0 deg
    init_angvel = [0, 0, 0]
    initial_solution = [0] + init_pos + init_vel + init_att + init_angvel
    TestFlight = Flight(
        rocket=DummyRocket,
        environment=Env,
        initialSolution=initial_solution,
        maxTime=max_time,
        maxTimeStep=1e-2,
        verbose=False,
    )
    TestFlight.postProcess(interpolation="linear")

    # Check stability according to static margin
    if wind_u == 0:
        moments = TestFlight.M1.source[:, 1]
        wind_sign = np.sign(wind_v)
    else:  # wind_v == 0
        moments = TestFlight.M2.source[:, 1]
        wind_sign = -np.sign(wind_u)

    assert (
        (static_margin > 0 and np.max(moments) * np.min(moments) < 0)
        or (static_margin < 0 and np.all(moments / wind_sign <= 0))
        or (static_margin == 0 and np.all(np.abs(moments) <= 1e-10))
    )


@patch("matplotlib.pyplot.show")
def test_rolling_flight(mock_show):
    test_env = Environment(
        railLength=5,
        latitude=32.990254,
        longitude=-106.974998,
        elevation=1400,
        datum="WGS84",
    )
    tomorrow = datetime.date.today() + datetime.timedelta(days=1)
    test_env.setDate(
        (tomorrow.year, tomorrow.month, tomorrow.day, 12)
    )  # Hour given in UTC time
    test_env.setAtmosphericModel(type="StandardAtmosphere")

    test_motor = SolidMotor(
        thrustSource="data/motors/Cesaroni_M1670.eng",
        burnOut=3.9,
        grainNumber=5,
        distanceNozzleMotorReference=0.39796,
        grainSeparation=5 / 1000,
        grainDensity=1815,
        grainOuterRadius=33 / 1000,
        grainInitialInnerRadius=15 / 1000,
        grainInitialHeight=120 / 1000,
        nozzleRadius=33 / 1000,
        throatRadius=11 / 1000,
        interpolationMethod="linear",
    )

    test_rocket = Rocket(
        motor=test_motor,
        radius=127 / 2000,
        mass=19.197 - 2.956,
        inertiaI=6.60,
        inertiaZ=0.0351,
        positionNozzle=-1.255,
        positionCenterOfDryMass=0,
        powerOffDrag="data/calisto/powerOffDragCurve.csv",
        powerOnDrag="data/calisto/powerOnDragCurve.csv",
    )

    test_rocket.setRailButtons([0.2, -0.5])

<<<<<<< HEAD
    NoseCone = test_rocket.addNose(length=0.55829, kind="vonKarman", positionNose=1.278)
    FinSet = test_rocket.addFins(
=======
    NoseCone = test_rocket.addNose(
        length=0.55829, kind="vonKarman", distanceToCM=0.71971
    )
    FinSet = test_rocket.addTrapezoidalFins(
>>>>>>> be7c521d
        4,
        span=0.100,
        rootChord=0.120,
        tipChord=0.040,
        positionFins=-1.04956,
        cantAngle=0.5,
    )
    Tail = test_rocket.addTail(
        topRadius=0.0635, bottomRadius=0.0435, length=0.060, positionTail=-1.194656
    )

    def drogueTrigger(p, y):
        # p = pressure
        # y = [x, y, z, vx, vy, vz, e0, e1, e2, e3, w1, w2, w3]
        # activate drogue when vz < 0 m/s.
        return True if y[5] < 0 else False

    def mainTrigger(p, y):
        # p = pressure
        # y = [x, y, z, vx, vy, vz, e0, e1, e2, e3, w1, w2, w3]
        # activate main when vz < 0 m/s and z < 800 m.
        return True if y[5] < 0 and y[2] < 800 else False

    Main = test_rocket.addParachute(
        "Main",
        CdS=10.0,
        trigger=mainTrigger,
        samplingRate=105,
        lag=1.5,
        noise=(0, 8.3, 0.5),
    )

    Drogue = test_rocket.addParachute(
        "Drogue",
        CdS=1.0,
        trigger=drogueTrigger,
        samplingRate=105,
        lag=1.5,
        noise=(0, 8.3, 0.5),
    )

    test_flight = Flight(
        rocket=test_rocket, environment=test_env, inclination=85, heading=0
    )

    assert test_flight.allInfo() == None


def test_export_data():
    "Tests weather the method Flight.exportData is working as intended"

    test_env = Environment(
        railLength=5,
        latitude=32.990254,
        longitude=-106.974998,
        elevation=1400,
        datum="WGS84",
    )

    test_motor = SolidMotor(
        thrustSource=1000,
        burnOut=3.9,
        grainNumber=5,
        distanceNozzleMotorReference=0.39796,
        grainSeparation=5 / 1000,
        grainDensity=1815,
        grainOuterRadius=33 / 1000,
        grainInitialInnerRadius=15 / 1000,
        grainInitialHeight=120 / 1000,
        nozzleRadius=33 / 1000,
        throatRadius=11 / 1000,
        interpolationMethod="linear",
    )

    test_rocket = Rocket(
        motor=test_motor,
        radius=127 / 2000,
        mass=19.197 - 2.956,
        inertiaI=6.60,
        inertiaZ=0.0351,
        positionNozzle=-1.255,
        positionCenterOfDryMass=0,
        powerOffDrag=0.5,
        powerOnDrag=0.5,
    )

    test_rocket.setRailButtons([0.2, -0.5])

<<<<<<< HEAD
    NoseCone = test_rocket.addNose(length=0.55829, kind="vonKarman", positionNose=1.278)
    FinSet = test_rocket.addFins(
        4, span=0.100, rootChord=0.120, tipChord=0.040, positionFins=-1.04956
=======
    NoseCone = test_rocket.addNose(
        length=0.55829, kind="vonKarman", distanceToCM=0.71971
    )
    FinSet = test_rocket.addTrapezoidalFins(
        4, span=0.100, rootChord=0.120, tipChord=0.040, distanceToCM=-1.04956
>>>>>>> be7c521d
    )

    test_flight = Flight(
        rocket=test_rocket, environment=test_env, inclination=85, heading=0
    )

    # Basic export
    test_flight.exportData("test_export_data_1.csv")

    # Custom export
    test_flight.exportData(
        "test_export_data_2.csv", "z", "vz", "e1", "w3", "angleOfAttack", timeStep=0.1
    )

    # Load exported files and fixtures and compare them

    test_1 = np.loadtxt("test_export_data_1.csv", delimiter=",")
    test_2 = np.loadtxt("test_export_data_2.csv", delimiter=",")

    # Check if basic exported content matches data
    assert np.allclose(test_flight.x[:, 0], test_1[:, 0], atol=1e-5) == True
    assert np.allclose(test_flight.x[:, 1], test_1[:, 1], atol=1e-5) == True
    assert np.allclose(test_flight.y[:, 1], test_1[:, 2], atol=1e-5) == True
    assert np.allclose(test_flight.z[:, 1], test_1[:, 3], atol=1e-5) == True
    assert np.allclose(test_flight.vx[:, 1], test_1[:, 4], atol=1e-5) == True
    assert np.allclose(test_flight.vy[:, 1], test_1[:, 5], atol=1e-5) == True
    assert np.allclose(test_flight.vz[:, 1], test_1[:, 6], atol=1e-5) == True
    assert np.allclose(test_flight.e0[:, 1], test_1[:, 7], atol=1e-5) == True
    assert np.allclose(test_flight.e1[:, 1], test_1[:, 8], atol=1e-5) == True
    assert np.allclose(test_flight.e2[:, 1], test_1[:, 9], atol=1e-5) == True
    assert np.allclose(test_flight.e3[:, 1], test_1[:, 10], atol=1e-5) == True
    assert np.allclose(test_flight.w1[:, 1], test_1[:, 11], atol=1e-5) == True
    assert np.allclose(test_flight.w2[:, 1], test_1[:, 12], atol=1e-5) == True
    assert np.allclose(test_flight.w3[:, 1], test_1[:, 13], atol=1e-5) == True

    # Check if custom exported content matches data
    timePoints = np.arange(test_flight.tInitial, test_flight.tFinal, 0.1)
    assert np.allclose(timePoints, test_2[:, 0], atol=1e-5) == True
    assert np.allclose(test_flight.z(timePoints), test_2[:, 1], atol=1e-5) == True
    assert np.allclose(test_flight.vz(timePoints), test_2[:, 2], atol=1e-5) == True
    assert np.allclose(test_flight.e1(timePoints), test_2[:, 3], atol=1e-5) == True
    assert np.allclose(test_flight.w3(timePoints), test_2[:, 4], atol=1e-5) == True
    assert (
        np.allclose(test_flight.angleOfAttack(timePoints), test_2[:, 5], atol=1e-5)
        == True
    )


def test_export_KML():
    "Tests weather the method Flight.exportKML is working as intended"

    test_env = Environment(
        railLength=5,
        latitude=32.990254,
        longitude=-106.974998,
        elevation=1400,
        datum="WGS84",
    )

    test_motor = SolidMotor(
        thrustSource=1000,
        burnOut=1,
        grainNumber=5,
        distanceNozzleMotorReference=0.39796,
        grainSeparation=5 / 1000,
        grainDensity=1815,
        grainOuterRadius=33 / 1000,
        grainInitialInnerRadius=15 / 1000,
        grainInitialHeight=120 / 1000,
        nozzleRadius=33 / 1000,
        throatRadius=11 / 1000,
        interpolationMethod="linear",
    )

    test_rocket = Rocket(
        motor=test_motor,
        radius=127 / 2000,
        mass=19.197 - 2.956,
        inertiaI=6.60,
        inertiaZ=0.0351,
        positionNozzle=-1.255,
        positionCenterOfDryMass=0,
        powerOffDrag=0.5,
        powerOnDrag=0.5,
    )

    test_rocket.setRailButtons([0.2, -0.5])

<<<<<<< HEAD
    NoseCone = test_rocket.addNose(length=0.55829, kind="vonKarman", positionNose=1.278)
    FinSet = test_rocket.addFins(
        4, span=0.100, rootChord=0.120, tipChord=0.040, positionFins=-1.04956
=======
    NoseCone = test_rocket.addNose(
        length=0.55829, kind="vonKarman", distanceToCM=0.71971
    )
    FinSet = test_rocket.addTrapezoidalFins(
        4, span=0.100, rootChord=0.120, tipChord=0.040, distanceToCM=-1.04956
>>>>>>> be7c521d
    )

    test_flight = Flight(
        rocket=test_rocket, environment=test_env, inclination=85, heading=0
    )

    # Basic export
    test_flight.exportKML(
        "test_export_data_1.kml", timeStep=None, extrude=True, altitudeMode="absolute"
    )

    # Load exported files and fixtures and compare them
    test_1 = open("test_export_data_1.kml", "r")
    for row in test_1:
        if row[:29] == "                <coordinates>":
            r = row[29:-15]
            r = r.split(",")
            for i, j in enumerate(r):
                r[i] = j.split(" ")
    lon, lat, z, coords = [], [], [], []
    for i in r:
        for j in i:
            coords.append(j)
    for i in range(0, len(coords), 3):
        lon.append(float(coords[i]))
        lat.append(float(coords[i + 1]))
        z.append(float(coords[i + 2]))

    assert np.allclose(test_flight.latitude[:, 1], lat, atol=1e-3) == True
    assert np.allclose(test_flight.longitude[:, 1], lon, atol=1e-3) == True
    assert np.allclose(test_flight.z[:, 1], z, atol=1e-3) == True


@patch("matplotlib.pyplot.show")
def test_latlon_conversions(mock_show):
    test_env = Environment(
        railLength=5, latitude=32.990254, longitude=-106.974998, elevation=1400
    )

    test_motor = SolidMotor(
        thrustSource=1545.218,
        burnOut=3.9,
        grainNumber=5,
        distanceNozzleMotorReference=0.39796,
        grainSeparation=5 / 1000,
        grainDensity=1815,
        grainOuterRadius=33 / 1000,
        grainInitialInnerRadius=15 / 1000,
        grainInitialHeight=120 / 1000,
    )

    test_rocket = Rocket(
        motor=test_motor,
        radius=127 / 2000,
        mass=19.197 - 2.956,
        inertiaI=6.60,
        inertiaZ=0.0351,
        positionNozzle=-1.255,
        positionCenterOfDryMass=0,
        powerOffDrag=0.5,
        powerOnDrag=0.5,
    )

    test_rocket.setRailButtons([0.2, -0.5])

<<<<<<< HEAD
    NoseCone = test_rocket.addNose(length=0.55829, kind="vonKarman", positionNose=1.278)
    FinSet = test_rocket.addFins(
        4, span=0.100, rootChord=0.120, tipChord=0.040, positionFins=-1.04956
=======
    NoseCone = test_rocket.addNose(
        length=0.55829, kind="vonKarman", distanceToCM=0.71971
    )
    FinSet = test_rocket.addTrapezoidalFins(
        4, span=0.100, rootChord=0.120, tipChord=0.040, distanceToCM=-1.04956
>>>>>>> be7c521d
    )
    Tail = test_rocket.addTail(
        topRadius=0.0635, bottomRadius=0.0435, length=0.060, positionTail=-1.194656
    )

    def drogueTrigger(p, y):
        # p = pressure
        # y = [x, y, z, vx, vy, vz, e0, e1, e2, e3, w1, w2, w3]
        # activate drogue when vz < 0 m/s.
        return True if y[5] < 0 else False

    def mainTrigger(p, y):
        # p = pressure
        # y = [x, y, z, vx, vy, vz, e0, e1, e2, e3, w1, w2, w3]
        # activate main when vz < 0 m/s and z < 800 m.
        return True if y[5] < 0 and y[2] < 800 else False

    Main = test_rocket.addParachute(
        "Main",
        CdS=10.0,
        trigger=mainTrigger,
        samplingRate=105,
        lag=1.5,
        noise=(0, 8.3, 0.5),
    )

    Drogue = test_rocket.addParachute(
        "Drogue",
        CdS=1.0,
        trigger=drogueTrigger,
        samplingRate=105,
        lag=1.5,
        noise=(0, 8.3, 0.5),
    )

    test_flight = Flight(
        rocket=test_rocket, environment=test_env, inclination=85, heading=45
    )

    # Check for initial and final lat/lon coordinates based on launch pad coordinates
    test_flight.postProcess()
    assert abs(test_flight.latitude(0)) - abs(test_flight.env.lat) < 1e-6
    assert abs(test_flight.longitude(0)) - abs(test_flight.env.lon) < 1e-6
    assert test_flight.latitude(test_flight.tFinal) > test_flight.env.lat
    assert test_flight.longitude(test_flight.tFinal) > test_flight.env.lon


@patch("matplotlib.pyplot.show")
def test_latlon_conversions2(mock_show):
    "additional tests to capture incorrect behaviors during lat/lon conversions"
    test_env = Environment(
        railLength=5,
        latitude=0,
        longitude=0,
        elevation=1400,
    )

    test_motor = SolidMotor(
        thrustSource=1000,
        burnOut=3,
        grainNumber=5,
        distanceNozzleMotorReference=0.39796,
        grainSeparation=5 / 1000,
        grainDensity=1815,
        grainOuterRadius=33 / 1000,
        grainInitialInnerRadius=15 / 1000,
        grainInitialHeight=120 / 1000,
    )

    test_rocket = Rocket(
        motor=test_motor,
        radius=127 / 2000,
        mass=19.197 - 2.956,
        inertiaI=6.60,
        inertiaZ=0.0351,
        positionNozzle=-1.255,
        positionCenterOfDryMass=0,
        powerOffDrag=0.5,
        powerOnDrag=0.5,
    )

    test_rocket.setRailButtons([0.2, -0.5])

<<<<<<< HEAD
=======
    NoseCone = test_rocket.addNose(
        length=0.55829, kind="vonKarman", distanceToCM=0.71971
    )
    FinSet = test_rocket.addTrapezoidalFins(
        4, span=0.100, rootChord=0.120, tipChord=0.040, distanceToCM=-1.04956
    )
    Tail = test_rocket.addTail(
        topRadius=0.0635, bottomRadius=0.0435, length=0.060, distanceToCM=-1.194656
    )

    test_env = Environment(
        railLength=5,
        latitude=0,
        longitude=0,
        elevation=1400,
    )

>>>>>>> be7c521d
    test_flight = Flight(
        rocket=test_rocket, environment=test_env, inclination=85, heading=0
    )

    test_flight.postProcess()
    assert test_flight.longitude(test_flight.tFinal) == 0
    assert test_flight.latitude(test_flight.tFinal) > 0<|MERGE_RESOLUTION|>--- conflicted
+++ resolved
@@ -33,13 +33,8 @@
 
     def compute_static_margin_error_given_distance(positionFins, static_margin, rocket):
         rocket.aerodynamicSurfaces = []
-<<<<<<< HEAD
         rocket.addNose(length=0.5, kind="vonKarman", positionNose=1.5)
-        rocket.addFins(
-=======
-        rocket.addNose(length=0.5, kind="vonKarman", distanceToCM=1.0)
         rocket.addTrapezoidalFins(
->>>>>>> be7c521d
             4,
             span=0.100,
             rootChord=0.100,
@@ -107,17 +102,9 @@
 
     test_rocket.setRailButtons([0.2, -0.5])
 
-<<<<<<< HEAD
     NoseCone = test_rocket.addNose(length=0.55829, kind="vonKarman", positionNose=1.278)
-    FinSet = test_rocket.addFins(
+    FinSet = test_rocket.addTrapezoidalFins(
         4, span=0.100, rootChord=0.120, tipChord=0.040, positionFins=-1.04956
-=======
-    NoseCone = test_rocket.addNose(
-        length=0.55829, kind="vonKarman", distanceToCM=0.71971
-    )
-    FinSet = test_rocket.addTrapezoidalFins(
-        4, span=0.100, rootChord=0.120, tipChord=0.040, distanceToCM=-1.04956
->>>>>>> be7c521d
     )
     Tail = test_rocket.addTail(
         topRadius=0.0635, bottomRadius=0.0435, length=0.060, positionTail=-1.194656
@@ -203,17 +190,9 @@
 
     test_rocket.setRailButtons([0.2, -0.5])
 
-<<<<<<< HEAD
     NoseCone = test_rocket.addNose(length=0.55829, kind="vonKarman", positionNose=1.278)
-    FinSet = test_rocket.addFins(
+    FinSet = test_rocket.addTrapezoidalFins(
         4, span=0.100, rootChord=0.120, tipChord=0.040, positionFins=-1.04956
-=======
-    NoseCone = test_rocket.addNose(
-        length=0.55829, kind="vonKarman", distanceToCM=0.71971
-    )
-    FinSet = test_rocket.addTrapezoidalFins(
-        4, span=0.100, rootChord=0.120, tipChord=0.040, distanceToCM=-1.04956
->>>>>>> be7c521d
     )
     Tail = test_rocket.addTail(
         topRadius=0.0635, bottomRadius=0.0435, length=0.060, positionTail=-1.194656
@@ -409,15 +388,8 @@
 
     test_rocket.setRailButtons([0.2, -0.5])
 
-<<<<<<< HEAD
     NoseCone = test_rocket.addNose(length=0.55829, kind="vonKarman", positionNose=1.278)
-    FinSet = test_rocket.addFins(
-=======
-    NoseCone = test_rocket.addNose(
-        length=0.55829, kind="vonKarman", distanceToCM=0.71971
-    )
     FinSet = test_rocket.addTrapezoidalFins(
->>>>>>> be7c521d
         4,
         span=0.100,
         rootChord=0.120,
@@ -506,17 +478,9 @@
 
     test_rocket.setRailButtons([0.2, -0.5])
 
-<<<<<<< HEAD
     NoseCone = test_rocket.addNose(length=0.55829, kind="vonKarman", positionNose=1.278)
-    FinSet = test_rocket.addFins(
+    FinSet = test_rocket.addTrapezoidalFins(
         4, span=0.100, rootChord=0.120, tipChord=0.040, positionFins=-1.04956
-=======
-    NoseCone = test_rocket.addNose(
-        length=0.55829, kind="vonKarman", distanceToCM=0.71971
-    )
-    FinSet = test_rocket.addTrapezoidalFins(
-        4, span=0.100, rootChord=0.120, tipChord=0.040, distanceToCM=-1.04956
->>>>>>> be7c521d
     )
 
     test_flight = Flight(
@@ -605,17 +569,9 @@
 
     test_rocket.setRailButtons([0.2, -0.5])
 
-<<<<<<< HEAD
     NoseCone = test_rocket.addNose(length=0.55829, kind="vonKarman", positionNose=1.278)
-    FinSet = test_rocket.addFins(
+    FinSet = test_rocket.addTrapezoidalFins(
         4, span=0.100, rootChord=0.120, tipChord=0.040, positionFins=-1.04956
-=======
-    NoseCone = test_rocket.addNose(
-        length=0.55829, kind="vonKarman", distanceToCM=0.71971
-    )
-    FinSet = test_rocket.addTrapezoidalFins(
-        4, span=0.100, rootChord=0.120, tipChord=0.040, distanceToCM=-1.04956
->>>>>>> be7c521d
     )
 
     test_flight = Flight(
@@ -681,17 +637,9 @@
 
     test_rocket.setRailButtons([0.2, -0.5])
 
-<<<<<<< HEAD
     NoseCone = test_rocket.addNose(length=0.55829, kind="vonKarman", positionNose=1.278)
-    FinSet = test_rocket.addFins(
+    FinSet = test_rocket.addTrapezoidalFins(
         4, span=0.100, rootChord=0.120, tipChord=0.040, positionFins=-1.04956
-=======
-    NoseCone = test_rocket.addNose(
-        length=0.55829, kind="vonKarman", distanceToCM=0.71971
-    )
-    FinSet = test_rocket.addTrapezoidalFins(
-        4, span=0.100, rootChord=0.120, tipChord=0.040, distanceToCM=-1.04956
->>>>>>> be7c521d
     )
     Tail = test_rocket.addTail(
         topRadius=0.0635, bottomRadius=0.0435, length=0.060, positionTail=-1.194656
@@ -775,26 +723,6 @@
 
     test_rocket.setRailButtons([0.2, -0.5])
 
-<<<<<<< HEAD
-=======
-    NoseCone = test_rocket.addNose(
-        length=0.55829, kind="vonKarman", distanceToCM=0.71971
-    )
-    FinSet = test_rocket.addTrapezoidalFins(
-        4, span=0.100, rootChord=0.120, tipChord=0.040, distanceToCM=-1.04956
-    )
-    Tail = test_rocket.addTail(
-        topRadius=0.0635, bottomRadius=0.0435, length=0.060, distanceToCM=-1.194656
-    )
-
-    test_env = Environment(
-        railLength=5,
-        latitude=0,
-        longitude=0,
-        elevation=1400,
-    )
-
->>>>>>> be7c521d
     test_flight = Flight(
         rocket=test_rocket, environment=test_env, inclination=85, heading=0
     )
