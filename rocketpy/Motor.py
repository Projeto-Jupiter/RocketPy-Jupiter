--- conflicted
+++ resolved
@@ -398,7 +398,7 @@
 
     @property
     def throatArea(self):
-        return np.pi * self.throatRadius**2
+        return np.pi * self.throatRadius ** 2
 
     @abstractmethod
     def evaluateInertia(self):
@@ -794,7 +794,6 @@
         -------
         None
         """
-<<<<<<< HEAD
         # Thrust parameters
         self.interpolate = interpolationMethod
         self.burnOutTime = burnOut
@@ -826,15 +825,6 @@
         # Create thrust function
         self.thrust = Function(
             thrustSource, "Time (s)", "Thrust (N)", self.interpolate, "zero"
-=======
-        super().__init__(
-            thrustSource,
-            burnOut,
-            nozzleRadius,
-            throatRadius,
-            reshapeThrustCurve,
-            interpolationMethod,
->>>>>>> abf3269a
         )
         # Define motor attributes
         # Grain parameters
@@ -856,7 +846,7 @@
         self.grainInitialVolume = (
             self.grainInitialHeight
             * np.pi
-            * (self.grainOuterRadius**2 - self.grainInitialInnerRadius**2)
+            * (self.grainOuterRadius ** 2 - self.grainInitialInnerRadius ** 2)
         )
         self.grainInitialMass = self.grainDensity * self.grainInitialVolume
         self.propellantInitialMass = self.grainNumber * self.grainInitialMass
@@ -967,9 +957,9 @@
             grainMassDot = self.massDot(t) / self.grainNumber
             rI, h = y
             rIDot = (
-                -0.5 * grainMassDot / (density * np.pi * (rO**2 - rI**2 + rI * h))
+                -0.5 * grainMassDot / (density * np.pi * (rO ** 2 - rI ** 2 + rI * h))
             )
-            hDot = 1.0 * grainMassDot / (density * np.pi * (rO**2 - rI**2 + rI * h))
+            hDot = 1.0 * grainMassDot / (density * np.pi * (rO ** 2 - rI ** 2 + rI * h))
             return [rIDot, hDot]
 
         # Solve the system of differential equations
@@ -1016,8 +1006,8 @@
             2
             * np.pi
             * (
-                self.grainOuterRadius**2
-                - self.grainInnerRadius**2
+                self.grainOuterRadius ** 2
+                - self.grainInnerRadius ** 2
                 + self.grainInnerRadius * self.grainHeight
             )
             * self.grainNumber
@@ -1088,8 +1078,8 @@
         grainMassDot = self.massDot / self.grainNumber
         grainNumber = self.grainNumber
         grainInertiaI = grainMass * (
-            (1 / 4) * (self.grainOuterRadius**2 + self.grainInnerRadius**2)
-            + (1 / 12) * self.grainHeight**2
+            (1 / 4) * (self.grainOuterRadius ** 2 + self.grainInnerRadius ** 2)
+            + (1 / 12) * self.grainHeight ** 2
         )
 
         # Calculate each grain's distance d to propellant center of mass
@@ -1098,7 +1088,7 @@
         d = d * (self.grainInitialHeight + self.grainSeparation)
 
         # Calculate inertia for all grains
-        self.inertiaI = grainNumber * grainInertiaI + grainMass * np.sum(d**2)
+        self.inertiaI = grainNumber * grainInertiaI + grainMass * np.sum(d ** 2)
         self.inertiaI.setOutputs("Propellant Inertia I (kg*m2)")
 
         # Inertia I Dot
@@ -1106,8 +1096,8 @@
         grainInertiaIDot = (
             grainMassDot
             * (
-                (1 / 4) * (self.grainOuterRadius**2 + self.grainInnerRadius**2)
-                + (1 / 12) * self.grainHeight**2
+                (1 / 4) * (self.grainOuterRadius ** 2 + self.grainInnerRadius ** 2)
+                + (1 / 12) * self.grainHeight ** 2
             )
             + grainMass
             * ((1 / 2) * self.grainInnerRadius - (1 / 3) * self.grainHeight)
@@ -1116,7 +1106,7 @@
 
         # Calculate inertia I dot for all grains
         self.inertiaIDot = grainNumber * grainInertiaIDot + grainMassDot * np.sum(
-            d**2
+            d ** 2
         )
         self.inertiaIDot.setOutputs("Propellant Inertia I Dot (kg*m2/s)")
 
@@ -1124,19 +1114,18 @@
         self.inertiaZ = (
             (1 / 2.0)
             * self.mass
-            * (self.grainOuterRadius**2 + self.grainInnerRadius**2)
+            * (self.grainOuterRadius ** 2 + self.grainInnerRadius ** 2)
         )
         self.inertiaZ.setOutputs("Propellant Inertia Z (kg*m2)")
 
         # Inertia Z Dot
         self.inertiaZDot = (1 / 2.0) * self.massDot * (
-            self.grainOuterRadius**2 + self.grainInnerRadius**2
+            self.grainOuterRadius ** 2 + self.grainInnerRadius ** 2
         ) + self.mass * self.grainInnerRadius * self.burnRate
         self.inertiaZDot.setOutputs("Propellant Inertia Z Dot (kg*m2/s)")
 
         return [self.inertiaI, self.inertiaZ]
 
-<<<<<<< HEAD
     def exportEng(self, fileName, motorName):
         """Exports thrust curve data points and motor description to
         .eng file format. A description of the format can be found
@@ -1229,8 +1218,6 @@
 
         return None
 
-=======
->>>>>>> abf3269a
     def allInfo(self):
         """Prints out all data and graphs available about the Motor.
 
@@ -1485,7 +1472,6 @@
         -------
         None
         """
-<<<<<<< HEAD
         # Thrust parameters
         self.interpolate = interpolationMethod
         self.burnOutTime = burnOut
@@ -1517,25 +1503,13 @@
         # Create thrust function
         self.thrust = Function(
             thrustSource, "Time (s)", "Thrust (N)", self.interpolate, "zero"
-=======
-        super().__init__(
-            thrustSource,
-            burnOut,
-            nozzleRadius,
-            throatRadius,
-            reshapeThrustCurve,
-            interpolationMethod,
->>>>>>> abf3269a
         )
 
         # Define motor attributes
         # Grain and nozzle parameters
-<<<<<<< HEAD
         self.nozzleRadius = nozzleRadius
         self.throatRadius = throatRadius
         # Propellant parameters
-=======
->>>>>>> abf3269a
         self.grainNumber = grainNumber
         self.grainSeparation = grainSeparation
         self.grainDensity = grainDensity
@@ -1552,15 +1526,10 @@
         self.injectorArea = injectorArea
 
         # Other quantities that will be computed
-<<<<<<< HEAD
         self.massDot = None
         self.zCM = None
         self.liquidInitialMass = None
         self.mass = None
-=======
-        self.zCM = None
-        self.oxidizerInitialMass = None
->>>>>>> abf3269a
         self.grainInnerRadius = None
         self.grainHeight = None
         self.burnArea = None
@@ -1572,7 +1541,7 @@
         self.grainInitialVolume = (
             self.grainInitialHeight
             * np.pi
-            * (self.grainOuterRadius**2 - self.grainInitialInnerRadius**2)
+            * (self.grainOuterRadius ** 2 - self.grainInitialInnerRadius ** 2)
         )
         self.grainInitialMass = self.grainDensity * self.grainInitialVolume
         self.propellantInitialMass = (
@@ -1631,12 +1600,8 @@
 
     def evaluateCenterOfMass(self):
         """Calculates and returns the time derivative of motor center of mass.
-<<<<<<< HEAD
         The final mass of the propellant is assumed to be zero,
         so a linear extrapolation is used to calculate the position of the center of mass.
-=======
-        The formulas used are the Bernoulli equation, law of the ideal gases and Boyle's law.
->>>>>>> abf3269a
         The result is a function of time, object of the Function class, which is stored in self.zCM.
 
         Parameters
@@ -1654,9 +1619,8 @@
 
         self.solidPropellantInitialCM = 0
 
-<<<<<<< HEAD
         self.liquidPropellantInitialCM = (
-            self.oxidizerInitialVolume / (np.pi * (self.oxidizerTankRadius**2))
+            self.oxidizerInitialVolume / (np.pi * (self.oxidizerTankRadius ** 2))
         ) / 2 + self.distanceGrainToTank
 
         zCM0 = (
@@ -1671,10 +1635,6 @@
             outputs="Propellant center of mass position (m)",
         )
 
-=======
-        self.zCM = 0
-
->>>>>>> abf3269a
         return self.zCM
 
     def evaluateGeometry(self):
@@ -1714,9 +1674,9 @@
             grainMassDot = self.massDot(t) / self.grainNumber
             rI, h = y
             rIDot = (
-                -0.5 * grainMassDot / (density * np.pi * (rO**2 - rI**2 + rI * h))
+                -0.5 * grainMassDot / (density * np.pi * (rO ** 2 - rI ** 2 + rI * h))
             )
-            hDot = 1.0 * grainMassDot / (density * np.pi * (rO**2 - rI**2 + rI * h))
+            hDot = 1.0 * grainMassDot / (density * np.pi * (rO ** 2 - rI ** 2 + rI * h))
             return [rIDot, hDot]
 
         # Solve the system of differential equations
@@ -1763,8 +1723,8 @@
             2
             * np.pi
             * (
-                self.grainOuterRadius**2
-                - self.grainInnerRadius**2
+                self.grainOuterRadius ** 2
+                - self.grainInnerRadius ** 2
                 + self.grainInnerRadius * self.grainHeight
             )
             * self.grainNumber
@@ -1835,8 +1795,8 @@
         grainMassDot = self.massDot / self.grainNumber
         grainNumber = self.grainNumber
         grainInertiaI = grainMass * (
-            (1 / 4) * (self.grainOuterRadius**2 + self.grainInnerRadius**2)
-            + (1 / 12) * self.grainHeight**2
+            (1 / 4) * (self.grainOuterRadius ** 2 + self.grainInnerRadius ** 2)
+            + (1 / 12) * self.grainHeight ** 2
         )
 
         # Calculate each grain's distance d to propellant center of mass
@@ -1845,7 +1805,7 @@
         d = d * (self.grainInitialHeight + self.grainSeparation)
 
         # Calculate inertia for all grains
-        self.inertiaI = grainNumber * grainInertiaI + grainMass * np.sum(d**2)
+        self.inertiaI = grainNumber * grainInertiaI + grainMass * np.sum(d ** 2)
         self.inertiaI.setOutputs("Propellant Inertia I (kg*m2)")
 
         # Inertia I Dot
@@ -1853,8 +1813,8 @@
         grainInertiaIDot = (
             grainMassDot
             * (
-                (1 / 4) * (self.grainOuterRadius**2 + self.grainInnerRadius**2)
-                + (1 / 12) * self.grainHeight**2
+                (1 / 4) * (self.grainOuterRadius ** 2 + self.grainInnerRadius ** 2)
+                + (1 / 12) * self.grainHeight ** 2
             )
             + grainMass
             * ((1 / 2) * self.grainInnerRadius - (1 / 3) * self.grainHeight)
@@ -1863,7 +1823,7 @@
 
         # Calculate inertia I dot for all grains
         self.inertiaIDot = grainNumber * grainInertiaIDot + grainMassDot * np.sum(
-            d**2
+            d ** 2
         )
         self.inertiaIDot.setOutputs("Propellant Inertia I Dot (kg*m2/s)")
 
@@ -1871,19 +1831,18 @@
         self.inertiaZ = (
             (1 / 2.0)
             * self.mass
-            * (self.grainOuterRadius**2 + self.grainInnerRadius**2)
+            * (self.grainOuterRadius ** 2 + self.grainInnerRadius ** 2)
         )
         self.inertiaZ.setOutputs("Propellant Inertia Z (kg*m2)")
 
         # Inertia Z Dot
         self.inertiaZDot = (1 / 2.0) * self.massDot * (
-            self.grainOuterRadius**2 + self.grainInnerRadius**2
+            self.grainOuterRadius ** 2 + self.grainInnerRadius ** 2
         ) + self.mass * self.grainInnerRadius * self.burnRate
         self.inertiaZDot.setOutputs("Propellant Inertia Z Dot (kg*m2/s)")
 
         return [self.inertiaI, self.inertiaZ]
 
-<<<<<<< HEAD
     def exportEng(self, fileName, motorName):
         """Exports thrust curve data points and motor description to
         .eng file format. A description of the format can be found
@@ -1977,8 +1936,6 @@
 
         return None
 
-=======
->>>>>>> abf3269a
     def allInfo(self):
         """Prints out all data and graphs available about the Motor.
 
