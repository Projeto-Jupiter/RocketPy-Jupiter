--- conflicted
+++ resolved
@@ -2228,40 +2228,14 @@
             (self.time, (self.x[:, 1] ** 2 + self.y[:, 1] ** 2) ** 0.5)
         )
 
-<<<<<<< HEAD
+        return drift
+
     @funcify_method("Time (s)", "Bearing (°)", "spline", "constant")
     def bearing(self):
         """Rocket bearing compass, in degrees, as a rocketpy.Function of time."""
-=======
-        return drift
-
-    @cached_property
-    def bearing(self):
-        """Rocket bearing compass, in degrees, at each time step.
-        Returns
-        -------
-        bearing: Function
-            Rocket bearing, in degrees, at each time step.
-        """
-
->>>>>>> 99d8f6ca
-        # Get some nicknames
-        t = self.time
         x, y = self.x[:, 1], self.y[:, 1]
-
-        # Calculate the bearing and to a Function object
         bearing = (2 * np.pi - np.arctan2(-x, y)) * (180 / np.pi)
-        bearing = np.column_stack((t, bearing))
-<<<<<<< HEAD
-=======
-        bearing = Function(
-            bearing,
-            "Time (s)",
-            "Bearing (deg)",
-        )
-
->>>>>>> 99d8f6ca
-        return bearing
+        return np.column_stack((self.time, bearing))
 
     @funcify_method("Time (s)", "Latitude (°)", "linear", "constant")
     def latitude(self):
