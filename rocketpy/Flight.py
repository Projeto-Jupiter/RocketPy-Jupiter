# -*- coding: utf-8 -*-

__author__ = (
    "Giovani Hidalgo Ceotto, Guilherme Fernandes Alves, João Lemes Gribel Soares"
)
__copyright__ = "Copyright 20XX, RocketPy Team"
__license__ = "MIT"

import math
import time
import warnings
from functools import cached_property

import matplotlib.pyplot as plt
import numpy as np
import simplekml
from scipy import integrate

from .Function import Function


class Flight:
    """Keeps all flight information and has a method to simulate flight.

    Attributes
    ----------
        Other classes:
        Flight.env : Environment
            Environment object describing rail length, elevation, gravity and
            weather condition. See Environment class for more details.
        Flight.rocket : Rocket
            Rocket class describing rocket. See Rocket class for more
            details.
        Flight.parachutes : Parachutes
            Direct link to parachutes of the Rocket. See Rocket class
            for more details.
        Flight.frontalSurfaceWind : float
            Surface wind speed in m/s aligned with the launch rail.
        Flight.lateralSurfaceWind : float
            Surface wind speed in m/s perpendicular to launch rail.

        Helper classes:
        Flight.flightPhases : class
            Helper class to organize and manage different flight phases.
        Flight.timeNodes : class
            Helper class to manage time discretization during simulation.

        Helper functions:
        Flight.timeIterator : function
            Helper iterator function to generate time discretization points.

        Helper parameters:
        Flight.effective1RL : float
            Original rail length minus the distance measured from nozzle exit
            to the upper rail button. It assumes the nozzle to be aligned with
            the beginning of the rail.
        Flight.effective2RL : float
            Original rail length minus the distance measured from nozzle exit
            to the lower rail button. It assumes the nozzle to be aligned with
            the beginning of the rail.


        Numerical Integration settings:
        Flight.maxTime : int, float
            Maximum simulation time allowed. Refers to physical time
            being simulated, not time taken to run simulation.
        Flight.maxTimeStep : int, float
            Maximum time step to use during numerical integration in seconds.
        Flight.minTimeStep : int, float
            Minimum time step to use during numerical integration in seconds.
        Flight.rtol : int, float
            Maximum relative error tolerance to be tolerated in the
            numerical integration scheme.
        Flight.atol : int, float
            Maximum absolute error tolerance to be tolerated in the
            integration scheme.
        Flight.timeOvershoot : bool, optional
            If True, decouples ODE time step from parachute trigger functions
            sampling rate. The time steps can overshoot the necessary trigger
            function evaluation points and then interpolation is used to
            calculate them and feed the triggers. Can greatly improve run
            time in some cases.
        Flight.terminateOnApogee : bool
            Whether to terminate simulation when rocket reaches apogee.
        Flight.solver : scipy.integrate.LSODA
            Scipy LSODA integration scheme.

        State Space Vector Definition:
        Flight.x : Function
            Rocket's X coordinate (positive east) as a function of time.
        Flight.y : Function
            Rocket's Y coordinate (positive north) as a function of time.
        Flight.z : Function
            Rocket's z coordinate (positive up) as a function of time.
        Flight.vx : Function
            Rocket's X velocity as a function of time.
        Flight.vy : Function
            Rocket's Y velocity as a function of time.
        Flight.vz : Function
            Rocket's Z velocity as a function of time.
        Flight.e0 : Function
            Rocket's Euler parameter 0 as a function of time.
        Flight.e1 : Function
            Rocket's Euler parameter 1 as a function of time.
        Flight.e2 : Function
            Rocket's Euler parameter 2 as a function of time.
        Flight.e3 : Function
            Rocket's Euler parameter 3 as a function of time.
        Flight.w1 : Function
            Rocket's angular velocity Omega 1 as a function of time.
            Direction 1 is in the rocket's body axis and points perpendicular
            to the rocket's axis of cylindrical symmetry.
        Flight.w2 : Function
            Rocket's angular velocity Omega 2 as a function of time.
            Direction 2 is in the rocket's body axis and points perpendicular
            to the rocket's axis of cylindrical symmetry and direction 1.
        Flight.w3 : Function
            Rocket's angular velocity Omega 3 as a function of time.
            Direction 3 is in the rocket's body axis and points in the
            direction of cylindrical symmetry.
        Flight.latitude: Function
            Rocket's latitude coordinates (positive North) as a function of time.
            The Equator has a latitude equal to 0, by convention.
        Flight.longitude: Function
            Rocket's longitude coordinates (positive East) as a function of time.
            Greenwich meridian has a longitude equal to 0, by convention.

        Solution attributes:
        Flight.inclination : int, float
            Launch rail inclination angle relative to ground, given in degrees.
        Flight.heading : int, float
            Launch heading angle relative to north given in degrees.
        Flight.initialSolution : list
            List defines initial condition - [tInit, xInit,
            yInit, zInit, vxInit, vyInit, vzInit, e0Init, e1Init,
            e2Init, e3Init, w1Init, w2Init, w3Init]
        Flight.tInitial : int, float
            Initial simulation time in seconds. Usually 0.
        Flight.solution : list
            Solution array which keeps results from each numerical
            integration.
        Flight.t : float
            Current integration time.
        Flight.y : list
            Current integration state vector u.
        Flight.postProcessed : bool
            Defines if solution data has been post processed.

        Solution monitor attributes:
        Flight.initialSolution : list
            List defines initial condition - [tInit, xInit,
            yInit, zInit, vxInit, vyInit, vzInit, e0Init, e1Init,
            e2Init, e3Init, w1Init, w2Init, w3Init]
        Flight.outOfRailTime : int, float
            Time, in seconds, in which the rocket completely leaves the
            rail.
        Flight.outOfRailState : list
            State vector u corresponding to state when the rocket
            completely leaves the rail.
        Flight.outOfRailVelocity : int, float
            Velocity, in m/s, with which the rocket completely leaves the
            rail.
        Flight.apogeeState : array
            State vector u corresponding to state when the rocket's
            vertical velocity is zero in the apogee.
        Flight.apogeeTime : int, float
            Time, in seconds, in which the rocket's vertical velocity
            reaches zero in the apogee.
        Flight.apogeeX : int, float
            X coordinate (positive east) of the center of mass of the
            rocket when it reaches apogee.
        Flight.apogeeY : int, float
            Y coordinate (positive north) of the center of mass of the
            rocket when it reaches apogee.
        Flight.apogee : int, float
            Z coordinate, or altitude, of the center of mass of the
            rocket when it reaches apogee.
        Flight.xImpact : int, float
            X coordinate (positive east) of the center of mass of the
            rocket when it impacts ground.
        Flight.yImpact : int, float
            Y coordinate (positive east) of the center of mass of the
            rocket when it impacts ground.
        Flight.impactVelocity : int, float
            Velocity magnitude of the center of mass of the rocket when
            it impacts ground.
        Flight.impactState : array
            State vector u corresponding to state when the rocket
            impacts the ground.
        Flight.parachuteEvents : array
            List that stores parachute events triggered during flight.
        Flight.functionEvaluations : array
            List that stores number of derivative function evaluations
            during numerical integration in cumulative manner.
        Flight.functionEvaluationsPerTimeStep : array
            List that stores number of derivative function evaluations
            per time step during numerical integration.
        Flight.timeSteps : array
            List of time steps taking during numerical integration in
            seconds.
        Flight.flightPhases : Flight.FlightPhases
            Stores and manages flight phases.

        Solution Secondary Attributes:
        Atmospheric:
        Flight.windVelocityX : Function
            Wind velocity X (East) experienced by the rocket as a
            function of time. Can be called or accessed as array.
        Flight.windVelocityY : Function
            Wind velocity Y (North) experienced by the rocket as a
            function of time. Can be called or accessed as array.
        Flight.density : Function
            Air density experienced by the rocket as a function of
            time. Can be called or accessed as array.
        Flight.pressure : Function
            Air pressure experienced by the rocket as a function of
            time. Can be called or accessed as array.
        Flight.dynamicViscosity : Function
            Air dynamic viscosity experienced by the rocket as a function of
            time. Can be called or accessed as array.
        Flight.speedOfSound : Function
            Speed of Sound in air experienced by the rocket as a
            function of time. Can be called or accessed as array.

        Kinematics:
        Flight.ax : Function
            Rocket's X (East) acceleration as a function of time, in m/s².
            Can be called or accessed as array.
        Flight.ay : Function
            Rocket's Y (North) acceleration as a function of time, in m/s².
            Can be called or accessed as array.
        Flight.az : Function
            Rocket's Z (Up) acceleration as a function of time, in m/s².
            Can be called or accessed as array.
        Flight.alpha1 : Function
            Rocket's angular acceleration Alpha 1 as a function of time.
            Direction 1 is in the rocket's body axis and points perpendicular
            to the rocket's axis of cylindrical symmetry.
            Units of rad/s². Can be called or accessed as array.
        Flight.alpha2 : Function
            Rocket's angular acceleration Alpha 2 as a function of time.
            Direction 2 is in the rocket's body axis and points perpendicular
            to the rocket's axis of cylindrical symmetry and direction 1.
            Units of rad/s². Can be called or accessed as array.
        Flight.alpha3 : Function
            Rocket's angular acceleration Alpha 3 as a function of time.
            Direction 3 is in the rocket's body axis and points in the
            direction of cylindrical symmetry.
            Units of rad/s². Can be called or accessed as array.
        Flight.speed : Function
            Rocket velocity magnitude in m/s relative to ground as a
            function of time. Can be called or accessed as array.
        Flight.maxSpeed : float
            Maximum velocity magnitude in m/s reached by the rocket
            relative to ground during flight.
        Flight.maxSpeedTime : float
            Time in seconds at which rocket reaches maximum velocity
            magnitude relative to ground.
        Flight.horizontalSpeed : Function
            Rocket's velocity magnitude in the horizontal (North-East)
            plane in m/s as a function of time. Can be called or
            accessed as array.
        Flight.Acceleration : Function
            Rocket acceleration magnitude in m/s² relative to ground as a
            function of time. Can be called or accessed as array.
        Flight.maxAcceleration : float
            Maximum acceleration magnitude in m/s² reached by the rocket
            relative to ground during flight.
        Flight.maxAccelerationTime : float
            Time in seconds at which rocket reaches maximum acceleration
            magnitude relative to ground.
        Flight.pathAngle : Function
            Rocket's flight path angle, or the angle that the
            rocket's velocity makes with the horizontal (North-East)
            plane. Measured in degrees and expressed as a function
            of time. Can be called or accessed as array.
        Flight.attitudeVectorX : Function
            Rocket's attitude vector, or the vector that points
            in the rocket's axis of symmetry, component in the X
            direction (East) as a function of time.
            Can be called or accessed as array.
        Flight.attitudeVectorY : Function
            Rocket's attitude vector, or the vector that points
            in the rocket's axis of symmetry, component in the Y
            direction (East) as a function of time.
            Can be called or accessed as array.
        Flight.attitudeVectorZ : Function
            Rocket's attitude vector, or the vector that points
            in the rocket's axis of symmetry, component in the Z
            direction (East) as a function of time.
            Can be called or accessed as array.
        Flight.attitudeAngle : Function
            Rocket's attitude angle, or the angle that the
            rocket's axis of symmetry makes with the horizontal (North-East)
            plane. Measured in degrees and expressed as a function
            of time. Can be called or accessed as array.
        Flight.lateralAttitudeAngle : Function
            Rocket's lateral attitude angle, or the angle that the
            rocket's axis of symmetry makes with plane defined by
            the launch rail direction and the Z (up) axis.
            Measured in degrees and expressed as a function
            of time. Can be called or accessed as array.
        Flight.phi : Function
            Rocket's Spin Euler Angle, φ, according to the 3-2-3 rotation
            system (NASA Standard Aerospace). Measured in degrees and
            expressed as a function of time. Can be called or accessed as array.
        Flight.theta : Function
            Rocket's Nutation Euler Angle, θ, according to the 3-2-3 rotation
            system (NASA Standard Aerospace). Measured in degrees and
            expressed as a function of time. Can be called or accessed as array.
        Flight.psi : Function
            Rocket's Precession Euler Angle, ψ, according to the 3-2-3 rotation
            system (NASA Standard Aerospace). Measured in degrees and
            expressed as a function of time. Can be called or accessed as array.

        Dynamics:
        Flight.R1 : Function
            Resultant force perpendicular to rockets axis due to
            aerodynamic forces as a function of time. Units in N.
            Expressed as a function of time. Can be called or accessed
            as array.
            Direction 1 is in the rocket's body axis and points perpendicular
            to the rocket's axis of cylindrical symmetry.
        Flight.R2 : Function
            Resultant force perpendicular to rockets axis due to
            aerodynamic forces as a function of time. Units in N.
            Expressed as a function of time. Can be called or accessed
            as array.
            Direction 2 is in the rocket's body axis and points perpendicular
            to the rocket's axis of cylindrical symmetry and direction 1.
        Flight.R3 : Function
            Resultant force in rockets axis due to aerodynamic forces
            as a function of time. Units in N. Usually just drag.
            Expressed as a function of time. Can be called or accessed
            as array.
            Direction 3 is in the rocket's body axis and points in the
            direction of cylindrical symmetry.
        Flight.M1 : Function
            Resultant moment (torque) perpendicular to rockets axis due to
            aerodynamic forces and eccentricity as a function of time.
            Units in N*m.
            Expressed as a function of time. Can be called or accessed
            as array.
            Direction 1 is in the rocket's body axis and points perpendicular
            to the rocket's axis of cylindrical symmetry.
        Flight.M2 : Function
            Resultant moment (torque) perpendicular to rockets axis due to
            aerodynamic forces and eccentricity as a function of time.
            Units in N*m.
            Expressed as a function of time. Can be called or accessed
            as array.
            Direction 2 is in the rocket's body axis and points perpendicular
            to the rocket's axis of cylindrical symmetry and direction 1.
        Flight.M3 : Function
            Resultant moment (torque) in rockets axis due to aerodynamic
            forces and eccentricity as a function of time. Units in N*m.
            Expressed as a function of time. Can be called or accessed
            as array.
            Direction 3 is in the rocket's body axis and points in the
            direction of cylindrical symmetry.
        Flight.aerodynamicLift : Function
            Resultant force perpendicular to rockets axis due to
            aerodynamic effects as a function of time. Units in N.
            Expressed as a function of time. Can be called or accessed
            as array.
        Flight.aerodynamicDrag : Function
            Resultant force aligned with the rockets axis due to
            aerodynamic effects as a function of time. Units in N.
            Expressed as a function of time. Can be called or accessed
            as array.
        Flight.aerodynamicBendingMoment : Function
            Resultant moment perpendicular to rocket's axis due to
            aerodynamic effects as a function of time. Units in N m.
            Expressed as a function of time. Can be called or accessed
            as array.
        Flight.aerodynamicSpinMoment : Function
            Resultant moment aligned with the rockets axis due to
            aerodynamic effects as a function of time. Units in N m.
            Expressed as a function of time. Can be called or accessed
            as array.
        Flight.railButton1NormalForce : Function
            Upper rail button normal force in N as a function
            of time. Can be called or accessed as array.
        Flight.maxRailButton1NormalForce : float
            Maximum upper rail button normal force experienced
            during rail flight phase in N.
        Flight.railButton1ShearForce : Function
            Upper rail button shear force in N as a function
            of time. Can be called or accessed as array.
        Flight.maxRailButton1ShearForce : float
            Maximum upper rail button shear force experienced
            during rail flight phase in N.
        Flight.railButton2NormalForce : Function
            Lower rail button normal force in N as a function
            of time. Can be called or accessed as array.
        Flight.maxRailButton2NormalForce : float
            Maximum lower rail button normal force experienced
            during rail flight phase in N.
        Flight.railButton2ShearForce : Function
            Lower rail button shear force in N as a function
            of time. Can be called or accessed as array.
        Flight.maxRailButton2ShearForce : float
            Maximum lower rail button shear force experienced
            during rail flight phase in N.
        Flight.rotationalEnergy : Function
            Rocket's rotational kinetic energy as a function of time.
            Units in J.
        Flight.translationalEnergy : Function
            Rocket's translational kinetic energy as a function of time.
            Units in J.
        Flight.kineticEnergy : Function
            Rocket's total kinetic energy as a function of time.
            Units in J.
        Flight.potentialEnergy : Function
            Rocket's gravitational potential energy as a function of
            time. Units in J.
        Flight.totalEnergy : Function
            Rocket's total mechanical energy as a function of time.
            Units in J.
        Flight.thrustPower : Function
            Rocket's engine thrust power output as a function
            of time in Watts. Can be called or accessed as array.
        Flight.dragPower : Function
            Aerodynamic drag power output as a function
            of time in Watts. Can be called or accessed as array.

        Stability and Control:
        Flight.attitudeFrequencyResponse : Function
            Fourier Frequency Analysis of the rocket's attitude angle.
            Expressed as the absolute vale of the magnitude as a function
            of frequency in Hz. Can be called or accessed as array.
        Flight.omega1FrequencyResponse : Function
            Fourier Frequency Analysis of the rocket's angular velocity omega 1.
            Expressed as the absolute vale of the magnitude as a function
            of frequency in Hz. Can be called or accessed as array.
        Flight.omega2FrequencyResponse : Function
            Fourier Frequency Analysis of the rocket's angular velocity omega 2.
            Expressed as the absolute vale of the magnitude as a function
            of frequency in Hz. Can be called or accessed as array.
        Flight.omega3FrequencyResponse : Function
            Fourier Frequency Analysis of the rocket's angular velocity omega 3.
            Expressed as the absolute vale of the magnitude as a function
            of frequency in Hz. Can be called or accessed as array.

        Flight.staticMargin : Function
            Rocket's static margin during flight in calibers.

        Fluid Mechanics:
        Flight.streamVelocityX : Function
            Freestream velocity x (East) component, in m/s, as a function of
            time. Can be called or accessed as array.
        Flight.streamVelocityY : Function
            Freestream velocity y (North) component, in m/s, as a function of
            time. Can be called or accessed as array.
        Flight.streamVelocityZ : Function
            Freestream velocity z (up) component, in m/s, as a function of
            time. Can be called or accessed as array.
        Flight.freestreamSpeed : Function
            Freestream velocity magnitude, in m/s, as a function of time.
            Can be called or accessed as array.
        Flight.apogeeFreestreamSpeed : float
            Freestream speed of the rocket at apogee in m/s.
        Flight.MachNumber : Function
            Rocket's Mach number defined as its freestream speed
            divided by the speed of sound at its altitude. Expressed
            as a function of time. Can be called or accessed as array.
        Flight.maxMachNumber : float
            Rocket's maximum Mach number experienced during flight.
        Flight.maxMachNumberTime : float
            Time at which the rocket experiences the maximum Mach number.
        Flight.ReynoldsNumber : Function
            Rocket's Reynolds number, using its diameter as reference
            length and freestreamSpeed as reference velocity. Expressed
            as a function of time. Can be called or accessed as array.
        Flight.maxReynoldsNumber : float
            Rocket's maximum Reynolds number experienced during flight.
        Flight.maxReynoldsNumberTime : float
            Time at which the rocket experiences the maximum Reynolds number.
        Flight.dynamicPressure : Function
            Dynamic pressure experienced by the rocket in Pa as a function
            of time, defined by 0.5*rho*V^2, where rho is air density and V
            is the freestream speed. Can be called or accessed as array.
        Flight.maxDynamicPressure : float
            Maximum dynamic pressure, in Pa, experienced by the rocket.
        Flight.maxDynamicPressureTime : float
            Time at which the rocket experiences maximum dynamic pressure.
        Flight.totalPressure : Function
            Total pressure experienced by the rocket in Pa as a function
            of time. Can be called or accessed as array.
        Flight.maxTotalPressure : float
            Maximum total pressure, in Pa, experienced by the rocket.
        Flight.maxTotalPressureTime : float
            Time at which the rocket experiences maximum total pressure.
        Flight.angleOfAttack : Function
            Rocket's angle of attack in degrees as a function of time.
            Defined as the minimum angle between the attitude vector and
            the freestream velocity vector. Can be called or accessed as
            array.

        Fin Flutter Analysis:
        Flight.flutterMachNumber: Function
            The freestream velocity at which begins flutter phenomenon in
            rocket's fins. It's expressed as a function of the air pressure
            experienced  for the rocket. Can be called or accessed as array.
        Flight.difference: Function
            Difference between flutterMachNumber and machNumber, as a function of time.
        Flight.safetyFactor: Function
            Ratio between the flutterMachNumber and machNumber, as a function of time.
    """

    def __init__(
        self,
        rocket,
        environment,
        inclination=80,
        heading=90,
        initialSolution=None,
        terminateOnApogee=False,
        maxTime=600,
        maxTimeStep=np.inf,
        minTimeStep=0,
        rtol=1e-6,
        atol=6 * [1e-3] + 4 * [1e-6] + 3 * [1e-3],
        timeOvershoot=True,
        verbose=False,
    ):
        """Run a trajectory simulation.

        Parameters
        ----------
        rocket : Rocket
            Rocket to simulate. See help(Rocket) for more information.
        environment : Environment
            Environment to run simulation on. See help(Environment) for
            more information.
        inclination : int, float, optional
            Rail inclination angle relative to ground, given in degrees.
            Default is 80.
        heading : int, float, optional
            Heading angle relative to north given in degrees.
            Default is 90, which points in the x direction.
        initialSolution : array, Flight, optional
            Initial solution array to be used. Format is
            initialSolution = [
                self.tInitial,
                xInit, yInit, zInit,
                vxInit, vyInit, vzInit,
                e0Init, e1Init, e2Init, e3Init,
                w1Init, w2Init, w3Init
            ].
            If a Flight object is used, the last state vector will be used as
            initial solution. If None, the initial solution will start with
            all null values, except for the euler parameters which will be calculated based
            on given values of inclination and heading. Default is None.
        terminateOnApogee : boolean, optional
            Whether to terminate simulation when rocket reaches apogee.
            Default is False.
        maxTime : int, float, optional
            Maximum time in which to simulate trajectory in seconds.
            Using this without setting a maxTimeStep may cause unexpected
            errors. Default is 600.
        maxTimeStep : int, float, optional
            Maximum time step to use during integration in seconds.
            Default is 0.01.
        minTimeStep : int, float, optional
            Minimum time step to use during integration in seconds.
            Default is 0.01.
        rtol : float, array, optional
            Maximum relative error tolerance to be tolerated in the
            integration scheme. Can be given as array for each
            state space variable. Default is 1e-3.
        atol : float, optional
            Maximum absolute error tolerance to be tolerated in the
            integration scheme. Can be given as array for each
            state space variable. Default is 6*[1e-3] + 4*[1e-6] + 3*[1e-3].
        timeOvershoot : bool, optional
            If True, decouples ODE time step from parachute trigger functions
            sampling rate. The time steps can overshoot the necessary trigger
            function evaluation points and then interpolation is used to
            calculate them and feed the triggers. Can greatly improve run
            time in some cases. Default is True.
        verbose : bool, optional
            If true, verbose mode is activated. Default is False.

        Returns
        -------
        None
        """
        # Fetch helper classes and functions
        FlightPhases = self.FlightPhases
        TimeNodes = self.TimeNodes
        timeIterator = self.timeIterator

        # Save rocket, parachutes, environment, maximum simulation time
        # and termination events
        self.env = environment
        self.rocket = rocket
        self.parachutes = self.rocket.parachutes[:]
        self.inclination = inclination
        self.heading = heading
        self.maxTime = maxTime
        self.maxTimeStep = maxTimeStep
        self.minTimeStep = minTimeStep
        self.rtol = rtol
        self.atol = atol
        self.initialSolution = initialSolution
        self.timeOvershoot = timeOvershoot
        self.terminateOnApogee = terminateOnApogee

        # Modifying Rail Length for a better out of rail condition
        if self.rocket.railButtons is not None:
            upperRButton = max(self.rocket.railButtons[0])
            lowerRButton = min(self.rocket.railButtons[0])
            nozzle = self.rocket.distanceRocketNozzle
            self.effective1RL = self.env.rL - abs(nozzle - upperRButton)
            self.effective2RL = self.env.rL - abs(nozzle - lowerRButton)
        self.effective1RL = self.effective2RL = self.env.rL

        # Flight initialization
        self.__init_post_process_variables()
<<<<<<< HEAD
        self.__init_solution_monitors()
        self.__init_flight_state()
=======
        # Initialize solution monitors
        self.outOfRailTime = 0
        self.outOfRailState = np.array([0])
        self.outOfRailVelocity = 0
        self.apogeeState = np.array([0])
        self.apogeeTime = 0
        self.apogeeX = 0
        self.apogeeY = 0
        self.apogee = 0
        self.xImpact = 0
        self.yImpact = 0
        self.impactVelocity = 0
        self.impactState = np.array([0])
        self.parachuteEvents = []
        self.postProcessed = False
        self._drift = Function(0)
        self._bearing = Function(0)
        self._latitude = Function(0)
        self._longitude = Function(0)
        # Initialize solver monitors
        self.functionEvaluations = []
        self.functionEvaluationsPerTimeStep = []
        self.timeSteps = []
        # Initialize solution state
        self.solution = []
        if self.initialSolution is None:
            # Initialize time and state variables
            self.tInitial = 0
            xInit, yInit, zInit = 0, 0, self.env.elevation
            vxInit, vyInit, vzInit = 0, 0, 0
            w1Init, w2Init, w3Init = 0, 0, 0
            # Initialize attitude
            psiInit = -heading * (np.pi / 180)  # Precession / Heading Angle
            thetaInit = (inclination - 90) * (np.pi / 180)  # Nutation Angle
            e0Init = np.cos(psiInit / 2) * np.cos(thetaInit / 2)
            e1Init = np.cos(psiInit / 2) * np.sin(thetaInit / 2)
            e2Init = np.sin(psiInit / 2) * np.sin(thetaInit / 2)
            e3Init = np.sin(psiInit / 2) * np.cos(thetaInit / 2)
            # Store initial conditions
            self.initialSolution = [
                self.tInitial,
                xInit,
                yInit,
                zInit,
                vxInit,
                vyInit,
                vzInit,
                e0Init,
                e1Init,
                e2Init,
                e3Init,
                w1Init,
                w2Init,
                w3Init,
            ]
            # Set initial derivative for rail phase
            self.initialDerivative = self.uDotRail1
        else:
            # Initial solution given, ignore rail phase
            # TODO: Check if rocket is actually out of rail. Otherwise, start at rail
            self.outOfRailState = self.initialSolution[1:]
            self.outOfRailTime = self.initialSolution[0]
            self.initialDerivative = self.uDot
>>>>>>> ce5a7308

        self.tInitial = self.initialSolution[0]
        self.solution.append(self.initialSolution)
        self.t = self.solution[-1][0]
        self.ySol = self.solution[-1][1:]

        # Calculate normal and lateral surface wind
        windU = self.env.windVelocityX(self.env.elevation)
        windV = self.env.windVelocityY(self.env.elevation)
        headingRad = heading * np.pi / 180
        self.frontalSurfaceWind = windU * np.sin(headingRad) + windV * np.cos(
            headingRad
        )
        self.lateralSurfaceWind = -windU * np.cos(headingRad) + windV * np.sin(
            headingRad
        )

        # Create known flight phases
        self.flightPhases = FlightPhases()
        self.flightPhases.addPhase(self.tInitial, self.initialDerivative, clear=False)
        self.flightPhases.addPhase(self.maxTime)

        # Simulate flight
        for phase_index, phase in timeIterator(self.flightPhases):
            # print('\nCurrent Flight Phase List')
            # print(self.flightPhases)
            # print('\n\tCurrent Flight Phase')
            # print('\tIndex: ', phase_index, ' | Phase: ', phase)
            # Determine maximum time for this flight phase
            phase.timeBound = self.flightPhases[phase_index + 1].t

            # Evaluate callbacks
            for callback in phase.callbacks:
                callback(self)

            # Create solver for this flight phase
            self.functionEvaluations.append(0)
            phase.solver = integrate.LSODA(
                phase.derivative,
                t0=phase.t,
                y0=self.ySol,
                t_bound=phase.timeBound,
                min_step=self.minTimeStep,
                max_step=self.maxTimeStep,
                rtol=self.rtol,
                atol=self.atol,
            )
            # print('\n\tSolver Initialization Details')
            # print('\tInitial Time: ', phase.t)
            # print('\tInitial State: ', self.ySol)
            # print('\tTime Bound: ', phase.timeBound)
            # print('\tMin Step: ', self.minTimeStep)
            # print('\tMax Step: ', self.maxTimeStep)
            # print('\tTolerances: ', self.rtol, self.atol)

            # Initialize phase time nodes
            phase.timeNodes = TimeNodes()
            # Add first time node to permanent list
            phase.timeNodes.addNode(phase.t, [], [])
            # Add non-overshootable parachute time nodes
            if self.timeOvershoot is False:
                phase.timeNodes.addParachutes(self.parachutes, phase.t, phase.timeBound)
            # Add lst time node to permanent list
            phase.timeNodes.addNode(phase.timeBound, [], [])
            # Sort time nodes
            phase.timeNodes.sort()
            # Merge equal time nodes
            phase.timeNodes.merge()
            # Clear triggers from first time node if necessary
            if phase.clear:
                phase.timeNodes[0].parachutes = []
                phase.timeNodes[0].callbacks = []

            # print('\n\tPhase Time Nodes')
            # print('\tTime Nodes Length: ', str(len(phase.timeNodes)), ' | Time Nodes Preview: ', phase.timeNodes[0:3])

            # Iterate through time nodes
            for node_index, node in timeIterator(phase.timeNodes):
                # print('\n\t\tCurrent Time Node')
                # print('\t\tIndex: ', node_index, ' | Time Node: ', node)
                # Determine time bound for this time node
                node.timeBound = phase.timeNodes[node_index + 1].t
                phase.solver.t_bound = node.timeBound
                phase.solver._lsoda_solver._integrator.rwork[0] = phase.solver.t_bound
                phase.solver._lsoda_solver._integrator.call_args[
                    4
                ] = phase.solver._lsoda_solver._integrator.rwork
                phase.solver.status = "running"

                # Feed required parachute and discrete controller triggers
                for callback in node.callbacks:
                    callback(self)

                for parachute in node.parachutes:
                    # Calculate and save pressure signal
                    pressure = self.env.pressure.getValueOpt(self.ySol[2])
                    parachute.cleanPressureSignal.append([node.t, pressure])
                    # Calculate and save noise
                    noise = parachute.noiseFunction()
                    parachute.noiseSignal.append([node.t, noise])
                    parachute.noisyPressureSignal.append([node.t, pressure + noise])
                    if parachute.trigger(pressure + noise, self.ySol):
                        # print('\nEVENT DETECTED')
                        # print('Parachute Triggered')
                        # print('Name: ', parachute.name, ' | Lag: ', parachute.lag)
                        # Remove parachute from flight parachutes
                        self.parachutes.remove(parachute)
                        # Create flight phase for time after detection and before inflation
                        self.flightPhases.addPhase(
                            node.t, phase.derivative, clear=True, index=phase_index + 1
                        )
                        # Create flight phase for time after inflation
                        callbacks = [
                            lambda self, parachuteCdS=parachute.CdS: setattr(
                                self, "parachuteCdS", parachuteCdS
                            )
                        ]
                        self.flightPhases.addPhase(
                            node.t + parachute.lag,
                            self.uDotParachute,
                            callbacks,
                            clear=False,
                            index=phase_index + 2,
                        )
                        # Prepare to leave loops and start new flight phase
                        phase.timeNodes.flushAfter(node_index)
                        phase.timeNodes.addNode(self.t, [], [])
                        phase.solver.status = "finished"
                        # Save parachute event
                        self.parachuteEvents.append([self.t, parachute])

                # Step through simulation
                while phase.solver.status == "running":
                    # Step
                    phase.solver.step()
                    # Normalize quaternions
                    phase.solver.y[6:10] = phase.solver.y[6:10] / sum(
                        phase.solver.y[6:10] ** 2
                    )
                    # Save step result
                    self.solution += [[phase.solver.t, *phase.solver.y]]
                    # Step step metrics
                    self.functionEvaluationsPerTimeStep.append(
                        phase.solver.nfev - self.functionEvaluations[-1]
                    )
                    self.functionEvaluations.append(phase.solver.nfev)
                    self.timeSteps.append(phase.solver.step_size)
                    # Update time and state
                    self.t = phase.solver.t
                    self.ySol = phase.solver.y
                    if verbose:
                        print(
                            "Current Simulation Time: {:3.4f} s".format(self.t),
                            end="\r",
                        )
                    # print('\n\t\t\tCurrent Step Details')
                    # print('\t\t\tIState: ', phase.solver._lsoda_solver._integrator.istate)
                    # print('\t\t\tTime: ', phase.solver.t)
                    # print('\t\t\tAltitude: ', phase.solver.y[2])
                    # print('\t\t\tEvals: ', self.functionEvaluationsPerTimeStep[-1])

                    # Check for first out of rail event
                    if len(self.outOfRailState) == 1 and (
                        self.ySol[0] ** 2
                        + self.ySol[1] ** 2
                        + (self.ySol[2] - self.env.elevation) ** 2
                        >= self.effective1RL**2
                    ):
                        # Rocket is out of rail
                        # Check exactly when it went out using root finding
                        # States before and after
                        # t0 -> 0
                        # print('\nEVENT DETECTED')
                        # print('Rocket is Out of Rail!')
                        # Disconsider elevation
                        self.solution[-2][3] -= self.env.elevation
                        self.solution[-1][3] -= self.env.elevation
                        # Get points
                        y0 = (
                            sum([self.solution[-2][i] ** 2 for i in [1, 2, 3]])
                            - self.effective1RL**2
                        )
                        yp0 = 2 * sum(
                            [
                                self.solution[-2][i] * self.solution[-2][i + 3]
                                for i in [1, 2, 3]
                            ]
                        )
                        t1 = self.solution[-1][0] - self.solution[-2][0]
                        y1 = (
                            sum([self.solution[-1][i] ** 2 for i in [1, 2, 3]])
                            - self.effective1RL**2
                        )
                        yp1 = 2 * sum(
                            [
                                self.solution[-1][i] * self.solution[-1][i + 3]
                                for i in [1, 2, 3]
                            ]
                        )
                        # Put elevation back
                        self.solution[-2][3] += self.env.elevation
                        self.solution[-1][3] += self.env.elevation
                        # Cubic Hermite interpolation (ax**3 + bx**2 + cx + d)
                        D = float(phase.solver.step_size)
                        d = float(y0)
                        c = float(yp0)
                        b = float((3 * y1 - yp1 * D - 2 * c * D - 3 * d) / (D**2))
                        a = float(-(2 * y1 - yp1 * D - c * D - 2 * d) / (D**3)) + 1e-5
                        # Find roots
                        d0 = b**2 - 3 * a * c
                        d1 = 2 * b**3 - 9 * a * b * c + 27 * d * a**2
                        c1 = ((d1 + (d1**2 - 4 * d0**3) ** (0.5)) / 2) ** (1 / 3)
                        t_roots = []
                        for k in [0, 1, 2]:
                            c2 = c1 * (-1 / 2 + 1j * (3**0.5) / 2) ** k
                            t_roots.append(-(1 / (3 * a)) * (b + c2 + d0 / c2))
                        # Find correct root
                        valid_t_root = []
                        for t_root in t_roots:
                            if 0 < t_root.real < t1 and abs(t_root.imag) < 0.001:
                                valid_t_root.append(t_root.real)
                        if len(valid_t_root) > 1:
                            raise ValueError(
                                "Multiple roots found when solving for rail exit time."
                            )
                        # Determine final state when upper button is going out of rail
                        self.t = valid_t_root[0] + self.solution[-2][0]
                        interpolator = phase.solver.dense_output()
                        self.ySol = interpolator(self.t)
                        self.solution[-1] = [self.t, *self.ySol]
                        self.outOfRailTime = self.t
                        self.outOfRailState = self.ySol
                        self.outOfRailVelocity = (
                            self.ySol[3] ** 2 + self.ySol[4] ** 2 + self.ySol[5] ** 2
                        ) ** (0.5)
                        # Create new flight phase
                        self.flightPhases.addPhase(
                            self.t, self.uDot, index=phase_index + 1
                        )
                        # Prepare to leave loops and start new flight phase
                        phase.timeNodes.flushAfter(node_index)
                        phase.timeNodes.addNode(self.t, [], [])
                        phase.solver.status = "finished"

                    # Check for apogee event
                    if len(self.apogeeState) == 1 and self.ySol[5] < 0:
                        # print('\nPASSIVE EVENT DETECTED')
                        # print('Rocket Has Reached Apogee!')
                        # Apogee reported
                        # Assume linear vz(t) to detect when vz = 0
                        vz0 = self.solution[-2][6]
                        t0 = self.solution[-2][0]
                        vz1 = self.solution[-1][6]
                        t1 = self.solution[-1][0]
                        t_root = -(t1 - t0) * vz0 / (vz1 - vz0) + t0
                        # Fetch state at t_root
                        interpolator = phase.solver.dense_output()
                        self.apogeeState = interpolator(t_root)
                        # Store apogee data
                        self.apogeeTime = t_root
                        self.apogeeX = self.apogeeState[0]
                        self.apogeeY = self.apogeeState[1]
                        self.apogee = self.apogeeState[2]
                        if self.terminateOnApogee:
                            # print('Terminate on Apogee Activated!')
                            self.t = t_root
                            self.tFinal = self.t
                            self.state = self.apogeeState
                            # Roll back solution
                            self.solution[-1] = [self.t, *self.state]
                            # Set last flight phase
                            self.flightPhases.flushAfter(phase_index)
                            self.flightPhases.addPhase(self.t)
                            # Prepare to leave loops and start new flight phase
                            phase.timeNodes.flushAfter(node_index)
                            phase.timeNodes.addNode(self.t, [], [])
                            phase.solver.status = "finished"
                    # Check for impact event
                    if self.ySol[2] < self.env.elevation:
                        # print('\nPASSIVE EVENT DETECTED')
                        # print('Rocket Has Reached Ground!')
                        # Impact reported
                        # Check exactly when it went out using root finding
                        # States before and after
                        # t0 -> 0
                        # Disconsider elevation
                        self.solution[-2][3] -= self.env.elevation
                        self.solution[-1][3] -= self.env.elevation
                        # Get points
                        y0 = self.solution[-2][3]
                        yp0 = self.solution[-2][6]
                        t1 = self.solution[-1][0] - self.solution[-2][0]
                        y1 = self.solution[-1][3]
                        yp1 = self.solution[-1][6]
                        # Put elevation back
                        self.solution[-2][3] += self.env.elevation
                        self.solution[-1][3] += self.env.elevation
                        # Cubic Hermite interpolation (ax**3 + bx**2 + cx + d)
                        D = float(phase.solver.step_size)
                        d = float(y0)
                        c = float(yp0)
                        b = float((3 * y1 - yp1 * D - 2 * c * D - 3 * d) / (D**2))
                        a = float(-(2 * y1 - yp1 * D - c * D - 2 * d) / (D**3))
                        # Find roots
                        d0 = b**2 - 3 * a * c
                        d1 = 2 * b**3 - 9 * a * b * c + 27 * d * a**2
                        c1 = ((d1 + (d1**2 - 4 * d0**3) ** (0.5)) / 2) ** (1 / 3)
                        t_roots = []
                        for k in [0, 1, 2]:
                            c2 = c1 * (-1 / 2 + 1j * (3**0.5) / 2) ** k
                            t_roots.append(-(1 / (3 * a)) * (b + c2 + d0 / c2))
                        # Find correct root
                        valid_t_root = []
                        for t_root in t_roots:
                            if 0 < t_root.real < t1 and abs(t_root.imag) < 0.001:
                                valid_t_root.append(t_root.real)
                        if len(valid_t_root) > 1:
                            raise ValueError(
                                "Multiple roots found when solving for impact time."
                            )
                        # Determine impact state at t_root
                        self.t = valid_t_root[0] + self.solution[-2][0]
                        interpolator = phase.solver.dense_output()
                        self.ySol = interpolator(self.t)
                        # Roll back solution
                        self.solution[-1] = [self.t, *self.ySol]
                        # Save impact state
                        self.impactState = self.ySol
                        self.xImpact = self.impactState[0]
                        self.yImpact = self.impactState[1]
                        self.zImpact = self.impactState[2]
                        self.impactVelocity = self.impactState[5]
                        self.tFinal = self.t
                        # Set last flight phase
                        self.flightPhases.flushAfter(phase_index)
                        self.flightPhases.addPhase(self.t)
                        # Prepare to leave loops and start new flight phase
                        phase.timeNodes.flushAfter(node_index)
                        phase.timeNodes.addNode(self.t, [], [])
                        phase.solver.status = "finished"

                    # List and feed overshootable time nodes
                    if self.timeOvershoot:
                        # Initialize phase overshootable time nodes
                        overshootableNodes = TimeNodes()
                        # Add overshootable parachute time nodes
                        overshootableNodes.addParachutes(
                            self.parachutes, self.solution[-2][0], self.t
                        )
                        # Add last time node (always skipped)
                        overshootableNodes.addNode(self.t, [], [])
                        if len(overshootableNodes) > 1:
                            # Sort overshootable time nodes
                            overshootableNodes.sort()
                            # Merge equal overshootable time nodes
                            overshootableNodes.merge()
                            # Clear if necessary
                            if overshootableNodes[0].t == phase.t and phase.clear:
                                overshootableNodes[0].parachutes = []
                                overshootableNodes[0].callbacks = []
                            # print('\n\t\t\t\tOvershootable Time Nodes')
                            # print('\t\t\t\tInterval: ', self.solution[-2][0], self.t)
                            # print('\t\t\t\tOvershootable Nodes Length: ', str(len(overshootableNodes)), ' | Overshootable Nodes: ', overshootableNodes)
                            # Feed overshootable time nodes trigger
                            interpolator = phase.solver.dense_output()
                            for overshootable_index, overshootableNode in timeIterator(
                                overshootableNodes
                            ):
                                # print('\n\t\t\t\tCurrent Overshootable Node')
                                # print('\t\t\t\tIndex: ', overshootable_index, ' | Overshootable Node: ', overshootableNode)
                                # Calculate state at node time
                                overshootableNode.y = interpolator(overshootableNode.t)
                                # Calculate and save pressure signal
                                pressure = self.env.pressure.getValueOpt(
                                    overshootableNode.y[2]
                                )
                                for parachute in overshootableNode.parachutes:
                                    # Save pressure signal
                                    parachute.cleanPressureSignal.append(
                                        [overshootableNode.t, pressure]
                                    )
                                    # Calculate and save noise
                                    noise = parachute.noiseFunction()
                                    parachute.noiseSignal.append(
                                        [overshootableNode.t, noise]
                                    )
                                    parachute.noisyPressureSignal.append(
                                        [overshootableNode.t, pressure + noise]
                                    )
                                    if parachute.trigger(
                                        pressure + noise, overshootableNode.y
                                    ):
                                        # print('\nEVENT DETECTED')
                                        # print('Parachute Triggered')
                                        # print('Name: ', parachute.name, ' | Lag: ', parachute.lag)
                                        # Remove parachute from flight parachutes
                                        self.parachutes.remove(parachute)
                                        # Create flight phase for time after detection and before inflation
                                        self.flightPhases.addPhase(
                                            overshootableNode.t,
                                            phase.derivative,
                                            clear=True,
                                            index=phase_index + 1,
                                        )
                                        # Create flight phase for time after inflation
                                        callbacks = [
                                            lambda self, parachuteCdS=parachute.CdS: setattr(
                                                self, "parachuteCdS", parachuteCdS
                                            )
                                        ]
                                        self.flightPhases.addPhase(
                                            overshootableNode.t + parachute.lag,
                                            self.uDotParachute,
                                            callbacks,
                                            clear=False,
                                            index=phase_index + 2,
                                        )
                                        # Rollback history
                                        self.t = overshootableNode.t
                                        self.ySol = overshootableNode.y
                                        self.solution[-1] = [
                                            overshootableNode.t,
                                            *overshootableNode.y,
                                        ]
                                        # Prepare to leave loops and start new flight phase
                                        overshootableNodes.flushAfter(
                                            overshootable_index
                                        )
                                        phase.timeNodes.flushAfter(node_index)
                                        phase.timeNodes.addNode(self.t, [], [])
                                        phase.solver.status = "finished"
                                        # Save parachute event
                                        self.parachuteEvents.append([self.t, parachute])

        self.tFinal = self.t
        if verbose:
            print("Simulation Completed at Time: {:3.4f} s".format(self.t))

    def __init_post_process_variables(self):
        """Initialize post-process variables."""
        # Initialize all variables created during Flight.postProcess()
        # Important to do so that MATLAB® can access them
        self._windVelocityX = Function(0)
        self._windVelocityY = Function(0)
        self._density = Function(0)
        self._pressure = Function(0)
        self._dynamicViscosity = Function(0)
        self._speedOfSound = Function(0)
        self._ax = Function(0)
        self._ay = Function(0)
        self._az = Function(0)
        self._alpha1 = Function(0)
        self._alpha2 = Function(0)
        self._alpha3 = Function(0)
        self._speed = Function(0)
        self._maxSpeed = 0
        self._maxSpeedTime = 0
        self._horizontalSpeed = Function(0)
        self._Acceleration = Function(0)
        self._maxAcceleration = 0
        self._maxAccelerationTime = 0
        self._pathAngle = Function(0)
        self._attitudeVectorX = Function(0)
        self._attitudeVectorY = Function(0)
        self._attitudeVectorZ = Function(0)
        self._attitudeAngle = Function(0)
        self._lateralAttitudeAngle = Function(0)
        self._phi = Function(0)
        self._theta = Function(0)
        self._psi = Function(0)
        self._R1 = Function(0)
        self._R2 = Function(0)
        self._R3 = Function(0)
        self._M1 = Function(0)
        self._M2 = Function(0)
        self._M3 = Function(0)
        self._aerodynamicLift = Function(0)
        self._aerodynamicDrag = Function(0)
        self._aerodynamicBendingMoment = Function(0)
        self._aerodynamicSpinMoment = Function(0)
        self._railButton1NormalForce = Function(0)
        self._maxRailButton1NormalForce = 0
        self._railButton1ShearForce = Function(0)
        self._maxRailButton1ShearForce = 0
        self._railButton2NormalForce = Function(0)
        self._maxRailButton2NormalForce = 0
        self._railButton2ShearForce = Function(0)
        self._maxRailButton2ShearForce = 0
        self._rotationalEnergy = Function(0)
        self._translationalEnergy = Function(0)
        self._kineticEnergy = Function(0)
        self._potentialEnergy = Function(0)
        self._totalEnergy = Function(0)
        self._thrustPower = Function(0)
        self._dragPower = Function(0)
        self._attitudeFrequencyResponse = Function(0)
        self._omega1FrequencyResponse = Function(0)
        self._omega2FrequencyResponse = Function(0)
        self._omega3FrequencyResponse = Function(0)
        self._streamVelocityX = Function(0)
        self._streamVelocityY = Function(0)
        self._streamVelocityZ = Function(0)
        self._freestreamSpeed = Function(0)
        self._apogeeFreestreamSpeed = 0
        self._MachNumber = Function(0)
        self._maxMachNumber = 0
        self._maxMachNumberTime = 0
        self._ReynoldsNumber = Function(0)
        self._maxReynoldsNumber = 0
        self._maxReynoldsNumberTime = 0
        self._dynamicPressure = Function(0)
        self._maxDynamicPressure = 0
        self._maxDynamicPressureTime = 0
        self._totalPressure = Function(0)
        self._maxTotalPressure = 0
        self._maxTotalPressureTime = 0
        self._angleOfAttack = Function(0)
        self.flutterMachNumber = Function(0)
        self.difference = Function(0)
        self.safetyFactor = Function(0)

    def __init_solution_monitors(self):
        """Initialize all variables related to solution monitoring."""
        # Initialize trajectory monitors
        self.outOfRailTime = 0
        self.outOfRailState = np.array([0])
        self.outOfRailVelocity = 0
        self.apogeeState = np.array([0])
        self.apogeeTime = 0
        self.apogeeX = 0
        self.apogeeY = 0
        self.apogee = 0
        self.xImpact = 0
        self.yImpact = 0
        self.impactVelocity = 0
        self.impactState = np.array([0])
        self.parachuteEvents = []
        self.postProcessed = False
        self.latitude = 0  # Function(0)
        self.longitude = 0  # Function(0)
        # Initialize solver monitors
        self.functionEvaluations = []
        self.functionEvaluationsPerTimeStep = []
        self.timeSteps = []
        # Initialize solution state
        self.solution = []

    # TODO: Need unit tests
    def __init_flight_state(self):
        """Initialize flight state."""
        if self.initialSolution is None:
            # Initialize time and state variables based on heading and inclination
            self.tInitial = 0
            xInit, yInit, zInit = 0, 0, self.env.elevation
            vxInit, vyInit, vzInit = 0, 0, 0
            w1Init, w2Init, w3Init = 0, 0, 0
            # Initialize attitude
            psiInit = -self.heading * (np.pi / 180)  # Precession / self. Angle
            thetaInit = (self.inclination - 90) * (np.pi / 180)  # Nutation Angle
            e0Init = np.cos(psiInit / 2) * np.cos(thetaInit / 2)
            e1Init = np.cos(psiInit / 2) * np.sin(thetaInit / 2)
            e2Init = np.sin(psiInit / 2) * np.sin(thetaInit / 2)
            e3Init = np.sin(psiInit / 2) * np.cos(thetaInit / 2)
            # Store initial conditions
            self.initialSolution = [
                self.tInitial,
                xInit,
                yInit,
                zInit,
                vxInit,
                vyInit,
                vzInit,
                e0Init,
                e1Init,
                e2Init,
                e3Init,
                w1Init,
                w2Init,
                w3Init,
            ]
            # Set initial derivative for rail phase
            self.initialDerivative = self.uDotRail1
        # TODO: Need unit tests
        elif isinstance(self.initialSolution, Flight):
            # TODO: Add optional argument to specify wether to merge/concatenate flight or not
            # Initialize time and state variables based on last solution of
            # previous flight
            self.initialSolution = self.initialSolution.solution[-1]
            # Set unused monitors
            self.outOfRailState = self.initialSolution[1:]
            self.outOfRailTime = self.initialSolution[0]
            # Set initial derivative for 6-DOF flight phase
            self.initialDerivative = self.uDot
        else:
            # Initial solution given, ignore rail phase
            # TODO: Check if rocket is actually out of rail. Otherwise, start at rail
            self.outOfRailState = self.initialSolution[1:]
            self.outOfRailTime = self.initialSolution[0]
            self.initialDerivative = self.uDot

    def uDotRail1(self, t, u, postProcessing=False):
        """Calculates derivative of u state vector with respect to time
        when rocket is flying in 1 DOF motion in the rail.

        Parameters
        ----------
        t : float
            Time in seconds
        u : list
            State vector defined by u = [x, y, z, vx, vy, vz, e0, e1,
            e2, e3, omega1, omega2, omega3].
        postProcessing : bool, optional
            If True, adds flight data information directly to self
            variables such as self.attackAngle. Default is False.

        Return
        ------
        uDot : list
            State vector defined by uDot = [vx, vy, vz, ax, ay, az,
            e0Dot, e1Dot, e2Dot, e3Dot, alpha1, alpha2, alpha3].

        """
        # Check if post processing mode is on
        if postProcessing:
            # Use uDot post processing code
            return self.uDot(t, u, True)

        # Retrieve integration data
        x, y, z, vx, vy, vz, e0, e1, e2, e3, omega1, omega2, omega3 = u

        # Retrieve important quantities
        # Mass
        M = self.rocket.totalMass.getValueOpt(t)

        # Get freestream speed
        freestreamSpeed = (
            (self.env.windVelocityX.getValueOpt(z) - vx) ** 2
            + (self.env.windVelocityY.getValueOpt(z) - vy) ** 2
            + (vz) ** 2
        ) ** 0.5
        freestreamMach = freestreamSpeed / self.env.speedOfSound.getValueOpt(z)
        dragCoeff = self.rocket.powerOnDrag.getValueOpt(freestreamMach)

        # Calculate Forces
        Thrust = self.rocket.motor.thrust.getValueOpt(t)
        rho = self.env.density.getValueOpt(z)
        R3 = -0.5 * rho * (freestreamSpeed**2) * self.rocket.area * (dragCoeff)

        # Calculate Linear acceleration
        a3 = (R3 + Thrust) / M - (e0**2 - e1**2 - e2**2 + e3**2) * self.env.g
        if a3 > 0:
            ax = 2 * (e1 * e3 + e0 * e2) * a3
            ay = 2 * (e2 * e3 - e0 * e1) * a3
            az = (1 - 2 * (e1**2 + e2**2)) * a3
        else:
            ax, ay, az = 0, 0, 0

        return [vx, vy, vz, ax, ay, az, 0, 0, 0, 0, 0, 0, 0]

    def uDotRail2(self, t, u, postProcessing=False):
        """[Still not implemented] Calculates derivative of u state vector with
        respect to time when rocket is flying in 3 DOF motion in the rail.

        Parameters
        ----------
        t : float
            Time in seconds
        u : list
            State vector defined by u = [x, y, z, vx, vy, vz, e0, e1,
            e2, e3, omega1, omega2, omega3].
        postProcessing : bool, optional
            If True, adds flight data information directly to self
            variables such as self.attackAngle, by default False

        Returns
        -------
        uDot : list
            State vector defined by uDot = [vx, vy, vz, ax, ay, az,
            e0Dot, e1Dot, e2Dot, e3Dot, alpha1, alpha2, alpha3].
        """
        # Hey! We will finish this function later, now we just can use uDot
        return self.uDot(t, u, postProcessing=postProcessing)

    def uDot(self, t, u, postProcessing=False):
        """Calculates derivative of u state vector with respect to time
        when rocket is flying in 6 DOF motion during ascent out of rail
        and descent without parachute.

        Parameters
        ----------
        t : float
            Time in seconds
        u : list
            State vector defined by u = [x, y, z, vx, vy, vz, e0, e1,
            e2, e3, omega1, omega2, omega3].
        postProcessing : bool, optional
            If True, adds flight data information directly to self
            variables such as self.attackAngle, by default False

        Returns
        -------
        uDot : list
            State vector defined by uDot = [vx, vy, vz, ax, ay, az,
            e0Dot, e1Dot, e2Dot, e3Dot, alpha1, alpha2, alpha3].
        """

        # Retrieve integration data
        x, y, z, vx, vy, vz, e0, e1, e2, e3, omega1, omega2, omega3 = u
        # Determine lift force and moment
        R1, R2 = 0, 0
        M1, M2, M3 = 0, 0, 0
        # Determine current behavior
        if t < self.rocket.motor.burnOutTime:
            # Motor burning
            # Retrieve important motor quantities
            # Inertias
            Tz = self.rocket.motor.inertiaZ.getValueOpt(t)
            Ti = self.rocket.motor.inertiaI.getValueOpt(t)
            TzDot = self.rocket.motor.inertiaZDot.getValueOpt(t)
            TiDot = self.rocket.motor.inertiaIDot.getValueOpt(t)
            # Mass
            MtDot = self.rocket.motor.massDot.getValueOpt(t)
            Mt = self.rocket.motor.mass.getValueOpt(t)
            # Thrust
            Thrust = self.rocket.motor.thrust.getValueOpt(t)
            # Off center moment
            M1 += self.rocket.thrustEccentricityX * Thrust
            M2 -= self.rocket.thrustEccentricityY * Thrust
        else:
            # Motor stopped
            # Retrieve important motor quantities
            # Inertias
            Tz, Ti, TzDot, TiDot = 0, 0, 0, 0
            # Mass
            MtDot, Mt = 0, 0
            # Thrust
            Thrust = 0

        # Retrieve important quantities
        # Inertias
        Rz = self.rocket.inertiaZ
        Ri = self.rocket.inertiaI
        # Mass
        Mr = self.rocket.mass
        M = Mt + Mr
        mu = (Mt * Mr) / (Mt + Mr)
        # Geometry
        b = -self.rocket.distanceRocketPropellant
        c = -self.rocket.distanceRocketNozzle
        a = b * Mt / M
        rN = self.rocket.motor.nozzleRadius
        # Prepare transformation matrix
        a11 = 1 - 2 * (e2**2 + e3**2)
        a12 = 2 * (e1 * e2 - e0 * e3)
        a13 = 2 * (e1 * e3 + e0 * e2)
        a21 = 2 * (e1 * e2 + e0 * e3)
        a22 = 1 - 2 * (e1**2 + e3**2)
        a23 = 2 * (e2 * e3 - e0 * e1)
        a31 = 2 * (e1 * e3 - e0 * e2)
        a32 = 2 * (e2 * e3 + e0 * e1)
        a33 = 1 - 2 * (e1**2 + e2**2)
        # Transformation matrix: (123) -> (XYZ)
        K = [[a11, a12, a13], [a21, a22, a23], [a31, a32, a33]]
        # Transformation matrix: (XYZ) -> (123) or K transpose
        Kt = [[a11, a21, a31], [a12, a22, a32], [a13, a23, a33]]

        # Calculate Forces and Moments
        # Get freestream speed
        windVelocityX = self.env.windVelocityX.getValueOpt(z)
        windVelocityY = self.env.windVelocityY.getValueOpt(z)
        freestreamSpeed = (
            (windVelocityX - vx) ** 2 + (windVelocityY - vy) ** 2 + (vz) ** 2
        ) ** 0.5
        freestreamMach = freestreamSpeed / self.env.speedOfSound.getValueOpt(z)

        # Determine aerodynamics forces
        # Determine Drag Force
        if t < self.rocket.motor.burnOutTime:
            dragCoeff = self.rocket.powerOnDrag.getValueOpt(freestreamMach)
        else:
            dragCoeff = self.rocket.powerOffDrag.getValueOpt(freestreamMach)
        rho = self.env.density.getValueOpt(z)
        R3 = -0.5 * rho * (freestreamSpeed**2) * self.rocket.area * (dragCoeff)
        # Off center moment
        M1 += self.rocket.cpEccentricityY * R3
        M2 -= self.rocket.cpEccentricityX * R3
        # Get rocket velocity in body frame
        vxB = a11 * vx + a21 * vy + a31 * vz
        vyB = a12 * vx + a22 * vy + a32 * vz
        vzB = a13 * vx + a23 * vy + a33 * vz
        # Calculate lift and moment for each component of the rocket
        for aerodynamicSurface in self.rocket.aerodynamicSurfaces:
            compCp = aerodynamicSurface.cp[2]
            surfaceRadius = aerodynamicSurface.rocketRadius
            referenceArea = np.pi * surfaceRadius**2
            # Component absolute velocity in body frame
            compVxB = vxB + compCp * omega2
            compVyB = vyB - compCp * omega1
            compVzB = vzB
            # Wind velocity at component
            compZ = z + compCp
            compWindVx = self.env.windVelocityX.getValueOpt(compZ)
            compWindVy = self.env.windVelocityY.getValueOpt(compZ)
            # Component freestream velocity in body frame
            compWindVxB = a11 * compWindVx + a21 * compWindVy
            compWindVyB = a12 * compWindVx + a22 * compWindVy
            compWindVzB = a13 * compWindVx + a23 * compWindVy
            compStreamVxB = compWindVxB - compVxB
            compStreamVyB = compWindVyB - compVyB
            compStreamVzB = compWindVzB - compVzB
            compStreamSpeed = (
                compStreamVxB**2 + compStreamVyB**2 + compStreamVzB**2
            ) ** 0.5
            # Component attack angle and lift force
            compAttackAngle = 0
            compLift, compLiftXB, compLiftYB = 0, 0, 0
            if compStreamVxB**2 + compStreamVyB**2 != 0:
                # Normalize component stream velocity in body frame
                compStreamVzBn = compStreamVzB / compStreamSpeed
                if -1 * compStreamVzBn < 1:
                    compAttackAngle = np.arccos(-compStreamVzBn)
                    cLift = aerodynamicSurface.cl(compAttackAngle, freestreamMach)
                    cLift = aerodynamicSurface.cl(compAttackAngle, freestreamMach)
                    # Component lift force magnitude
                    compLift = (
                        0.5 * rho * (compStreamSpeed**2) * referenceArea * cLift
                    )
                    # Component lift force components
                    liftDirNorm = (compStreamVxB**2 + compStreamVyB**2) ** 0.5
                    compLiftXB = compLift * (compStreamVxB / liftDirNorm)
                    compLiftYB = compLift * (compStreamVyB / liftDirNorm)
                    # Add to total lift force
                    R1 += compLiftXB
                    R2 += compLiftYB
                    # Add to total moment
                    M1 -= (compCp + a) * compLiftYB
                    M2 += (compCp + a) * compLiftXB
            # Calculates Roll Moment
            try:
                Clfdelta, Cldomega, cantAngleRad = aerodynamicSurface.rollParameters
                M3f = (
                    (1 / 2 * rho * freestreamSpeed**2)
                    * referenceArea
                    * 2
                    * surfaceRadius
                    * Clfdelta(freestreamMach)
                    * cantAngleRad
                )
                M3d = (
                    (1 / 2 * rho * freestreamSpeed)
                    * referenceArea
                    * (2 * surfaceRadius) ** 2
                    * Cldomega(freestreamMach)
                    * omega3
                    / 2
                )
                M3 += M3f - M3d
            except AttributeError:
                pass
        # Calculate derivatives
        # Angular acceleration
        alpha1 = (
            M1
            - (
                omega2 * omega3 * (Rz + Tz - Ri - Ti - mu * b**2)
                + omega1
                * (
                    (TiDot + MtDot * (Mr - 1) * (b / M) ** 2)
                    - MtDot * ((rN / 2) ** 2 + (c - b * mu / Mr) ** 2)
                )
            )
        ) / (Ri + Ti + mu * b**2)
        alpha2 = (
            M2
            - (
                omega1 * omega3 * (Ri + Ti + mu * b**2 - Rz - Tz)
                + omega2
                * (
                    (TiDot + MtDot * (Mr - 1) * (b / M) ** 2)
                    - MtDot * ((rN / 2) ** 2 + (c - b * mu / Mr) ** 2)
                )
            )
        ) / (Ri + Ti + mu * b**2)
        alpha3 = (M3 - omega3 * (TzDot - MtDot * (rN**2) / 2)) / (Rz + Tz)
        # Euler parameters derivative
        e0Dot = 0.5 * (-omega1 * e1 - omega2 * e2 - omega3 * e3)
        e1Dot = 0.5 * (omega1 * e0 + omega3 * e2 - omega2 * e3)
        e2Dot = 0.5 * (omega2 * e0 - omega3 * e1 + omega1 * e3)
        e3Dot = 0.5 * (omega3 * e0 + omega2 * e1 - omega1 * e2)

        # Linear acceleration
        L = [
            (R1 - b * Mt * (omega2**2 + omega3**2) - 2 * c * MtDot * omega2) / M,
            (R2 + b * Mt * (alpha3 + omega1 * omega2) + 2 * c * MtDot * omega1) / M,
            (R3 - b * Mt * (alpha2 - omega1 * omega3) + Thrust) / M,
        ]
        ax, ay, az = np.dot(K, L)
        az -= self.env.g  # Include gravity

        # Create uDot
        uDot = [
            vx,
            vy,
            vz,
            ax,
            ay,
            az,
            e0Dot,
            e1Dot,
            e2Dot,
            e3Dot,
            alpha1,
            alpha2,
            alpha3,
        ]

        if postProcessing:
            # Dynamics variables
            self.R1_list.append([t, R1])
            self.R2_list.append([t, R2])
            self.R3_list.append([t, R3])
            self.M1_list.append([t, M1])
            self.M2_list.append([t, M2])
            self.M3_list.append([t, M3])
            # Atmospheric Conditions
            self.windVelocityX_list.append([t, self.env.windVelocityX.getValueOpt(z)])
            self.windVelocityY_list.append([t, self.env.windVelocityY.getValueOpt(z)])
            self.density_list.append([t, self.env.density.getValueOpt(z)])
            self.dynamicViscosity_list.append(
                [t, self.env.dynamicViscosity.getValueOpt(z)]
            )
            self.pressure_list.append([t, self.env.pressure.getValueOpt(z)])
            self.speedOfSound_list.append([t, self.env.speedOfSound.getValueOpt(z)])

        return uDot

    def uDotParachute(self, t, u, postProcessing=False):
        """Calculates derivative of u state vector with respect to time
        when rocket is flying under parachute. A 3 DOF approximation is
        used.

        Parameters
        ----------
        t : float
            Time in seconds
        u : list
            State vector defined by u = [x, y, z, vx, vy, vz, e0, e1,
            e2, e3, omega1, omega2, omega3].
        postProcessing : bool, optional
            If True, adds flight data information directly to self
            variables such as self.attackAngle. Default is False.

        Return
        ------
        uDot : list
            State vector defined by uDot = [vx, vy, vz, ax, ay, az,
            e0Dot, e1Dot, e2Dot, e3Dot, alpha1, alpha2, alpha3].

        """
        # Parachute data
        CdS = self.parachuteCdS
        ka = 1
        R = 1.5
        rho = self.env.density.getValueOpt(u[2])
        to = 1.2
        ma = ka * rho * (4 / 3) * np.pi * R**3
        mp = self.rocket.mass
        eta = 1
        Rdot = (6 * R * (1 - eta) / (1.2**6)) * (
            (1 - eta) * t**5 + eta * (to**3) * (t**2)
        )
        Rdot = 0
        # Get relevant state data
        x, y, z, vx, vy, vz, e0, e1, e2, e3, omega1, omega2, omega3 = u
        # Get wind data
        windVelocityX = self.env.windVelocityX.getValueOpt(z)
        windVelocityY = self.env.windVelocityY.getValueOpt(z)
        freestreamSpeed = (
            (windVelocityX - vx) ** 2 + (windVelocityY - vy) ** 2 + (vz) ** 2
        ) ** 0.5
        freestreamX = vx - windVelocityX
        freestreamY = vy - windVelocityY
        freestreamZ = vz
        # Determine drag force
        pseudoD = (
            -0.5 * rho * CdS * freestreamSpeed - ka * rho * 4 * np.pi * (R**2) * Rdot
        )
        Dx = pseudoD * freestreamX
        Dy = pseudoD * freestreamY
        Dz = pseudoD * freestreamZ
        ax = Dx / (mp + ma)
        ay = Dy / (mp + ma)
        az = (Dz - 9.8 * mp) / (mp + ma)

        if postProcessing:
            # Dynamics variables
            self.R1_list.append([t, Dx])
            self.R2_list.append([t, Dy])
            self.R3_list.append([t, Dz])
            self.M1_list.append([t, 0])
            self.M2_list.append([t, 0])
            self.M3_list.append([t, 0])
            # Atmospheric Conditions
            self.windVelocityX_list.append([t, self.env.windVelocityX(z)])
            self.windVelocityY_list.append([t, self.env.windVelocityY(z)])
            self.density_list.append([t, self.env.density(z)])
            self.dynamicViscosity_list.append([t, self.env.dynamicViscosity(z)])
            self.pressure_list.append([t, self.env.pressure(z)])
            self.speedOfSound_list.append([t, self.env.speedOfSound(z)])

        return [vx, vy, vz, ax, ay, az, 0, 0, 0, 0, 0, 0, 0]

    # Process first type of outputs - state vector
    # Transform solution array into Functions
    @cached_property
    def x(self, interpolation="spline", extrapolation="natural"):
        """Rocket x position as a function of time.

        Parameters
        ----------
<<<<<<< HEAD
        interpolation: string
            Interpolation method to be used in the Function objects.
        extrapolation: string
            Extrapolation method to be used in the Function objects.
=======
        extrapolation : str, optional
            Function extrapolation mode. Options are 'linear', 'polynomial',
            'akima' and 'spline'. Default is 'spline'.
        interpolation : str, optional
            Function extrapolation mode. Options are 'natural', which keeps
            interpolation, 'constant', which returns the value of the function
            at the edge of the interval, and 'zero', which returns zero for all
            points outside of source range. Default is 'natural'.
>>>>>>> ce5a7308

        Returns
        -------
        x: Function
            Rocket x position as a function of time.
        """
        return Function(
            np.array(self.solution)[:, [0, 1]],
            "Time (s)",
            "X (m)",
            interpolation,
            extrapolation,
        )

    @cached_property
    def y(self, interpolation="spline", extrapolation="natural"):
        """ocket y position as a function of time.

        Parameters
        ----------
        extrapolation : str, optional
            Function extrapolation mode. Options are 'linear', 'polynomial',
            'akima' and 'spline'. Default is 'spline'.
        interpolation : str, optional
            Function extrapolation mode. Options are 'natural', which keeps
            interpolation, 'constant', which returns the value of the function
            at the edge of the interval, and 'zero', which returns zero for all
            points outside of source range. Default is 'natural'.

        Returns
        -------
        y: Function
            Rocket y position as a function of time.
        """
        return Function(
            np.array(self.solution)[:, [0, 2]],
            "Time (s)",
            "Y (m)",
            interpolation,
            extrapolation,
        )

    @cached_property
    def z(self, interpolation="spline", extrapolation="natural"):
        """Rocket z position as a function of time.

        Parameters
        ----------
        extrapolation : str, optional
            Function extrapolation mode. Options are 'linear', 'polynomial',
            'akima' and 'spline'. Default is 'spline'.
        interpolation : str, optional
            Function extrapolation mode. Options are 'natural', which keeps
            interpolation, 'constant', which returns the value of the function
            at the edge of the interval, and 'zero', which returns zero for all
            points outside of source range. Default is 'natural'.

        Returns
        -------
        z: Function
            Rocket z position as a function of time.
        """
        return Function(
            np.array(self.solution)[:, [0, 3]],
            "Time (s)",
            "Z (m)",
            interpolation,
            extrapolation,
        )

    @cached_property
    def vx(self, interpolation="spline", extrapolation="natural"):
        """Rocket x velocity as a function of time.

        Parameters
        ----------
        extrapolation : str, optional
            Function extrapolation mode. Options are 'linear', 'polynomial',
            'akima' and 'spline'. Default is 'spline'.
        interpolation : str, optional
            Function extrapolation mode. Options are 'natural', which keeps
            interpolation, 'constant', which returns the value of the function
            at the edge of the interval, and 'zero', which returns zero for all
            points outside of source range. Default is 'natural'.

        Returns
        -------
        vx: Function
            Rocket x velocity as a function of time.
        """

        return Function(
            np.array(self.solution)[:, [0, 4]],
            "Time (s)",
            "Vx (m/s)",
            interpolation,
            extrapolation,
        )

    @cached_property
    def vy(self, interpolation="spline", extrapolation="natural"):
        """Rocket y velocity as a function of time.

        Parameters
        ----------
        extrapolation : str, optional
            Function extrapolation mode. Options are 'linear', 'polynomial',
            'akima' and 'spline'. Default is 'spline'.
        interpolation : str, optional
            Function extrapolation mode. Options are 'natural', which keeps
            interpolation, 'constant', which returns the value of the function
            at the edge of the interval, and 'zero', which returns zero for all
            points outside of source range. Default is 'natural'.

        Returns
        -------
        vy: Function
            Rocket y velocity as a function of time.
        """
        return Function(
            np.array(self.solution)[:, [0, 5]],
            "Time (s)",
            "Vy (m/s)",
            interpolation,
            extrapolation,
        )

    @cached_property
    def vz(self, interpolation="spline", extrapolation="natural"):
        """Rocket z velocity as a function of time.

        Parameters
        ----------
        extrapolation : str, optional
            Function extrapolation mode. Options are 'linear', 'polynomial',
            'akima' and 'spline'. Default is 'spline'.
        interpolation : str, optional
            Function extrapolation mode. Options are 'natural', which keeps
            interpolation, 'constant', which returns the value of the function
            at the edge of the interval, and 'zero', which returns zero for all
            points outside of source range. Default is 'natural'.

        Returns
        -------
        vz: Function
            Rocket z velocity as a function of time.
        """
        return Function(
            np.array(self.solution)[:, [0, 6]],
            "Time (s)",
            "Vz (m/s)",
            interpolation,
            extrapolation,
        )

    @cached_property
    def e0(self, interpolation="spline", extrapolation="natural"):
        return Function(
            np.array(self.solution)[:, [0, 7]],
            "Time (s)",
            "e0",
            interpolation,
            extrapolation,
        )

    @cached_property
    def e1(self, interpolation="spline", extrapolation="natural"):
        return Function(
            np.array(self.solution)[:, [0, 8]],
            "Time (s)",
            "e1",
            interpolation,
            extrapolation,
        )

    @cached_property
    def e2(self, interpolation="spline", extrapolation="natural"):
        return Function(
            np.array(self.solution)[:, [0, 9]],
            "Time (s)",
            "e2",
            interpolation,
            extrapolation,
        )

    @cached_property
    def e3(self, interpolation="spline", extrapolation="natural"):
        return Function(
            np.array(self.solution)[:, [0, 10]],
            "Time (s)",
            "e3",
            interpolation,
            extrapolation,
        )

    @cached_property
    def w1(self, interpolation="spline", extrapolation="natural"):
        return Function(
            np.array(self.solution)[:, [0, 11]],
            "Time (s)",
            "ω1 (rad/s)",
            interpolation,
            extrapolation,
        )

    @cached_property
    def w2(self, interpolation="spline", extrapolation="natural"):
        return Function(
            np.array(self.solution)[:, [0, 12]],
            "Time (s)",
            "ω2 (rad/s)",
            interpolation,
            extrapolation,
        )

    @cached_property
    def w3(self, interpolation="spline", extrapolation="natural"):
        return Function(
            np.array(self.solution)[:, [0, 13]],
            "Time (s)",
            "ω3 (rad/s)",
            interpolation,
            extrapolation,
        )

<<<<<<< HEAD
        # Process second type of outputs - accelerations
        # Initialize acceleration arrays
        self.ax, self.ay, self.az = [], [], []
        self.alpha1, self.alpha2, self.alpha3 = [], [], []
        # Go through each time step and calculate accelerations
        # Get flight phases
        for phase_index, phase in self.timeIterator(self.flightPhases):
            initTime = phase.t
            finalTime = self.flightPhases[phase_index + 1].t
            currentDerivative = phase.derivative
            # Call callback functions
            for callback in phase.callbacks:
                callback(self)
            # Loop through time steps in flight phase
            for step in self.solution:  # Can be optimized
                if initTime < step[0] <= finalTime or (
                    initTime == self.tInitial and step[0] == self.tInitial
                ):
                    # Get derivatives
                    uDot = currentDerivative(step[0], step[1:])
                    # Get accelerations
                    ax, ay, az = uDot[3:6]
                    alpha1, alpha2, alpha3 = uDot[10:]
                    # Save accelerations
                    self.ax.append([step[0], ax])
                    self.ay.append([step[0], ay])
                    self.az.append([step[0], az])
                    self.alpha1.append([step[0], alpha1])
                    self.alpha2.append([step[0], alpha2])
                    self.alpha3.append([step[0], alpha3])
        # Convert accelerations to functions
        self.ax = Function(self.ax, "Time (s)", "Ax (m/s2)", interpolation)
        self.ay = Function(self.ay, "Time (s)", "Ay (m/s2)", interpolation)
        self.az = Function(self.az, "Time (s)", "Az (m/s2)", interpolation)
        self.alpha1 = Function(self.alpha1, "Time (s)", "α1 (rad/s2)", interpolation)
        self.alpha2 = Function(self.alpha2, "Time (s)", "α2 (rad/s2)", interpolation)
        self.alpha3 = Function(self.alpha3, "Time (s)", "α3 (rad/s2)", interpolation)

        # Process third type of outputs - temporary values calculated during integration
        # Initialize force and atmospheric arrays
        self.R1, self.R2, self.R3, self.M1, self.M2, self.M3 = [], [], [], [], [], []
        self.pressure, self.density, self.dynamicViscosity, self.speedOfSound = (
            [],
            [],
            [],
            [],
        )
        self.windVelocityX, self.windVelocityY = [], []
        # Go through each time step and calculate forces and atmospheric values
        # Get flight phases
        for phase_index, phase in self.timeIterator(self.flightPhases):
            initTime = phase.t
            finalTime = self.flightPhases[phase_index + 1].t
            currentDerivative = phase.derivative
            # Call callback functions
            for callback in phase.callbacks:
                callback(self)
            # Loop through time steps in flight phase
            for step in self.solution:  # Can be optimized
                if initTime < step[0] <= finalTime or (
                    initTime == self.tInitial and step[0] == self.tInitial
                ):
                    # Call derivatives in post processing mode
                    uDot = currentDerivative(step[0], step[1:], postProcessing=True)
        # Convert forces and atmospheric arrays to functions
        self.R1 = Function(self.R1, "Time (s)", "R1 (N)", interpolation)
        self.R2 = Function(self.R2, "Time (s)", "R2 (N)", interpolation)
        self.R3 = Function(self.R3, "Time (s)", "R3 (N)", interpolation)
        self.M1 = Function(self.M1, "Time (s)", "M1 (Nm)", interpolation)
        self.M2 = Function(self.M2, "Time (s)", "M2 (Nm)", interpolation)
        self.M3 = Function(self.M3, "Time (s)", "M3 (Nm)", interpolation)
        self.windVelocityX = Function(
            self.windVelocityX,
=======
    # Process second type of outputs - accelerations components
    @cached_property
    def ax(self, interpolation="spline", extrapolation="natural"):
        ax = self.retrieve_acceleration_arrays[0]
        # Convert accelerations to functions
        ax = Function(ax, "Time (s)", "Ax (m/s2)", interpolation, extrapolation)
        return ax

    @cached_property
    def ay(self, interpolation="spline", extrapolation="natural"):
        ay = self.retrieve_acceleration_arrays[1]
        # Convert accelerations to functions
        ay = Function(ay, "Time (s)", "Ay (m/s2)", interpolation, extrapolation)
        return ay

    @cached_property
    def az(self, interpolation="spline", extrapolation="natural"):
        az = self.retrieve_acceleration_arrays[2]
        # Convert accelerations to functions
        az = Function(az, "Time (s)", "Az (m/s2)", interpolation, extrapolation)
        return az

    @cached_property
    def alpha1(self, interpolation="spline", extrapolation="natural"):
        alpha1 = self.retrieve_acceleration_arrays[3]
        # Convert accelerations to functions
        alpha1 = Function(
            alpha1, "Time (s)", "α1 (rad/s2)", interpolation, extrapolation
        )
        return alpha1

    @cached_property
    def alpha2(self, interpolation="spline", extrapolation="natural"):
        alpha2 = self.retrieve_acceleration_arrays[4]
        # Convert accelerations to functions
        alpha2 = Function(
            alpha2, "Time (s)", "α2 (rad/s2)", interpolation, extrapolation
        )
        return alpha2

    @cached_property
    def alpha3(self, interpolation="spline", extrapolation="natural"):
        alpha3 = self.retrieve_acceleration_arrays[5]
        # Convert accelerations to functions
        alpha3 = Function(
            alpha3, "Time (s)", "α3 (rad/s2)", interpolation, extrapolation
        )
        return alpha3

    # Process third type of outputs - Temporary values
    @cached_property
    def R1(self, interpolation="spline", extrapolation="natural"):
        """Aerodynamic force along the first axis that is perpendicular to the
        rocket's axis of symmetry.

        Parameters
        ----------
        extrapolation : str, optional
            Function extrapolation mode. Options are 'linear', 'polynomial',
            'akima' and 'spline'. Default is 'spline'.
        interpolation : str, optional
            Function extrapolation mode. Options are 'natural', which keeps interpolation, 'constant',
            which returns the value of the function at the edge of the interval,
            and 'zero', which returns zero for all points outside of source
            range. Default is 'natural'.

        Returns
        -------
        R1: Function
            Aero force along the first axis that is perpendicular to the
            rocket's axis of symmetry.
        """
        R1 = self.retrieve_temporary_values_arrays[0]
        R1 = Function(R1, "Time (s)", "R1 (m)", interpolation, extrapolation)

        return R1

    @cached_property
    def R2(self, interpolation="spline", extrapolation="natural"):
        """Aerodynamic force along the second axis that is perpendicular to the
        rocket's axis of symmetry.

        Parameters
        ----------
        extrapolation : str, optional
            Function extrapolation mode. Options are 'linear', 'polynomial',
            'akima' and 'spline'. Default is 'spline'.
        interpolation : str, optional
            Function extrapolation mode. Options are 'natural', which keeps interpolation, 'constant',
            which returns the value of the function at the edge of the interval,
            and 'zero', which returns zero for all points outside of source
            range. Default is 'natural'.

        Returns
        -------
        R2: Function
            Aero force along the second axis that is perpendicular to the
            rocket's axis of symmetry.
        """
        R2 = self.retrieve_temporary_values_arrays[1]
        R2 = Function(R2, "Time (s)", "R2 (m)", interpolation, extrapolation)

        return R2

    @cached_property
    def R3(self, interpolation="spline", extrapolation="natural"):
        """Aerodynamic force along the rocket's axis of symmetry.

        Parameters
        ----------
        extrapolation : str, optional
            Function extrapolation mode. Options are 'linear', 'polynomial',
            'akima' and 'spline'. Default is 'spline'.
        interpolation : str, optional
            Function extrapolation mode. Options are 'natural', which keeps interpolation, 'constant',
            which returns the value of the function at the edge of the interval,
            and 'zero', which returns zero for all points outside of source
            range. Default is 'natural'.

        Returns
        -------
        R3: Function
            Aerodynamic force along the rocket's axis of symmetry.
        """
        R3 = self.retrieve_temporary_values_arrays[2]
        R3 = Function(R3, "Time (s)", "R3 (m)", interpolation, extrapolation)

        return R3

    @cached_property
    def M1(self, interpolation="spline", extrapolation="natural"):
        """Aerodynamic bending moment in the same direction as the axis that is
        perpendicular to the rocket's axis of symmetry.

        Parameters
        ----------
        extrapolation : str, optional
            Function extrapolation mode. Options are 'linear', 'polynomial',
            'akima' and 'spline'. Default is 'spline'.
        interpolation : str, optional
            Function extrapolation mode. Options are 'natural', which keeps interpolation, 'constant',
            which returns the value of the function at the edge of the interval,
            and 'zero', which returns zero for all points outside of source
            range. Default is 'natural'.

        Returns
        -------
        M1: Function
            Aero moment along the first axis that is perpendicular to the
            rocket's axis of symmetry.
        """
        M1 = self.retrieve_temporary_values_arrays[3]
        M1 = Function(M1, "Time (s)", "M1 (Nm)", interpolation, extrapolation)

        return M1

    @cached_property
    def M2(self, interpolation="spline", extrapolation="natural"):
        """Aerodynamic moment in the same direction as the second axis that is
        perpendicular to the rocket's axis of symmetry.

        Parameters
        ----------
        extrapolation : str, optional
            Function extrapolation mode. Options are 'linear', 'polynomial',
            'akima' and 'spline'. Default is 'spline'.
        interpolation : str, optional
            Function extrapolation mode. Options are 'natural', which keeps interpolation, 'constant',
            which returns the value of the function at the edge of the interval,
            and 'zero', which returns zero for all points outside of source
            range. Default is 'natural'.

        Returns
        -------
        M2: Function
            Aero moment along the second axis that is perpendicular to the
            rocket's axis of symmetry.
        """
        M2 = self.retrieve_temporary_values_arrays[4]
        M2 = Function(M2, "Time (s)", "M2 (Nm)", interpolation, extrapolation)

        return M2

    @cached_property
    def M3(self, interpolation="spline", extrapolation="natural"):
        """Aerodynamic bending in the rocket's axis of symmetry direction.

        Parameters
        ----------
        extrapolation : str, optional
            Function extrapolation mode. Options are 'linear', 'polynomial',
            'akima' and 'spline'. Default is 'spline'.
        interpolation : str, optional
            Function extrapolation mode. Options are 'natural', which keeps interpolation, 'constant',
            which returns the value of the function at the edge of the interval,
            and 'zero', which returns zero for all points outside of source
            range. Default is 'natural'.

        Returns
        -------
        M3: Function
            Aero moment in the same direction as the rocket's axis of symmetry.
        """
        M3 = self.retrieve_temporary_values_arrays[5]
        M3 = Function(M3, "Time (s)", "M3 (Nm)", interpolation, extrapolation)

        return M3

    @cached_property
    def pressure(self, interpolation="spline", extrapolation="natural"):
        """Air pressure at each time step.

        Parameters
        ----------
        extrapolation : str, optional
            Function extrapolation mode. Options are 'linear', 'polynomial',
            'akima' and 'spline'. Default is 'spline'.
        interpolation : str, optional
            Function extrapolation mode. Options are 'natural', which keeps interpolation, 'constant',
            which returns the value of the function at the edge of the interval,
            and 'zero', which returns zero for all points outside of source
            range. Default is 'natural'.

        Returns
        -------
        pressure: Function
            Air pressure at each time step.
        """
        pressure = self.retrieve_temporary_values_arrays[6]
        pressure = Function(
            pressure, "Time (s)", "Pressure (Pa)", interpolation, extrapolation
        )

        return pressure

    @cached_property
    def density(self, interpolation="spline", extrapolation="natural"):
        """Air density at each time step.

        Parameters
        ----------
        extrapolation : str, optional
            Function extrapolation mode. Options are 'linear', 'polynomial',
            'akima' and 'spline'. Default is 'spline'.
        interpolation : str, optional
            Function extrapolation mode. Options are 'natural', which keeps interpolation, 'constant',
            which returns the value of the function at the edge of the interval,
            and 'zero', which returns zero for all points outside of source
            range. Default is 'natural'.

        Returns
        -------
        density: Function
            Air density at each time step.
        """
        density = self.retrieve_temporary_values_arrays[7]
        density = Function(
            density, "Time (s)", "Density (kg/m³)", interpolation, extrapolation
        )

        return density

    @cached_property
    def dynamicViscosity(self, interpolation="spline", extrapolation="natural"):
        """Air dynamic viscosity at each time step.

        Parameters
        ----------
        extrapolation : str, optional
            Function extrapolation mode. Options are 'linear', 'polynomial',
            'akima' and 'spline'. Default is 'spline'.
        interpolation : str, optional
            Function extrapolation mode. Options are 'natural', which keeps interpolation, 'constant',
            which returns the value of the function at the edge of the interval,
            and 'zero', which returns zero for all points outside of source
            range. Default is 'natural'.

        Returns
        -------
        dynamicViscosity: Function
            Air dynamic viscosity at each time step.
        """
        dynamicViscosity = self.retrieve_temporary_values_arrays[8]
        dynamicViscosity = Function(
            dynamicViscosity,
>>>>>>> ce5a7308
            "Time (s)",
            "Dynamic Viscosity (Pa s)",
            interpolation,
            extrapolation,
        )

        return dynamicViscosity

    @cached_property
    def speedOfSound(self, interpolation="spline", extrapolation="natural"):
        """Speed of sound at each time step.

        Parameters
        ----------
        extrapolation : str, optional
            Function extrapolation mode. Options are 'linear', 'polynomial',
            'akima' and 'spline'. Default is 'spline'.
        interpolation : str, optional
            Function extrapolation mode. Options are 'natural', which keeps interpolation, 'constant',
            which returns the value of the function at the edge of the interval,
            and 'zero', which returns zero for all points outside of source
            range. Default is 'natural'.

        Returns
        -------
        speedOfSound: Function
            Speed of sound at each time step.
        """
        speedOfSound = self.retrieve_temporary_values_arrays[9]
        speedOfSound = Function(
            speedOfSound,
            "Time (s)",
            "Speed of Sound (m/s)",
            interpolation,
            extrapolation,
        )

        return speedOfSound

    @cached_property
    def windVelocityX(self, interpolation="spline", extrapolation="natural"):
        """Wind velocity in the X direction at each time step.

        Parameters
        ----------
        extrapolation : str, optional
            Function extrapolation mode. Options are 'linear', 'polynomial',
            'akima' and 'spline'. Default is 'spline'.
        interpolation : str, optional
            Function extrapolation mode. Options are 'natural', which keeps interpolation, 'constant',
            which returns the value of the function at the edge of the interval,
            and 'zero', which returns zero for all points outside of source
            range. Default is 'natural'.

        Returns
        -------
        windVelocityX: Function
            Wind velocity in the X direction at each time step.
        """
        windVelocityX = self.retrieve_temporary_values_arrays[10]
        windVelocityX = Function(
            windVelocityX,
            "Time (s)",
            "Wind Velocity X (East) (m/s)",
            interpolation,
            extrapolation,
        )

        return windVelocityX

    @cached_property
    def windVelocityY(self, interpolation="spline", extrapolation="natural"):
        """Wind velocity in the Y direction at each time step.

        Parameters
        ----------
        extrapolation : str, optional
            Function extrapolation mode. Options are 'linear', 'polynomial',
            'akima' and 'spline'. Default is 'spline'.
        interpolation : str, optional
            Function extrapolation mode. Options are 'natural', which keeps interpolation, 'constant',
            which returns the value of the function at the edge of the interval,
            and 'zero', which returns zero for all points outside of source
            range. Default is 'natural'.

        Returns
        -------
        windVelocityY: Function
            Wind velocity in the Y direction at each time step.
        """
        windVelocityY = self.retrieve_temporary_values_arrays[10]
        windVelocityY = Function(
            windVelocityY,
            "Time (s)",
            "Wind Velocity Y (North) (m/s)",
            interpolation,
            extrapolation,
        )

        return windVelocityY

    # Process fourth type of output - values calculated from previous outputs

    # Kinematics functions and values
    # Velocity Magnitude
    @cached_property
    def speed(self):
        speed = (self.vx**2 + self.vy**2 + self.vz**2) ** 0.5
        speed.setOutputs("Speed - Velocity Magnitude (m/s)")
        return speed

    @cached_property
    def maxSpeedTime(self):
        maxSpeedTimeIndex = np.argmax(self.speed[:, 1])
        return self.speed[maxSpeedTimeIndex, 0]

    @cached_property
    def maxSpeed(self):
        return self.speed(self.maxSpeedTime)

    # Accelerations
    @cached_property
    def acceleration(self):
        acceleration = (self.ax**2 + self.ay**2 + self.az**2) ** 0.5
        acceleration.setOutputs("Acceleration Magnitude (m/s²)")
        return acceleration

    @cached_property
    def maxAcceleration(self):
        maxAccelerationTimeIndex = np.argmax(self.acceleration[:, 1])
        return self.acceleration[maxAccelerationTimeIndex, 1]

    @cached_property
    def maxAccelerationTime(self):
        maxAccelerationTimeIndex = np.argmax(self.acceleration[:, 1])
        return self.acceleration[maxAccelerationTimeIndex, 0]

    # Path Angle
    @cached_property
    def horizontalSpeed(self):
        return (self.vx**2 + self.vy**2) ** 0.5

    @cached_property
    def pathAngle(self):
        pathAngle = (180 / np.pi) * np.arctan2(
            self.vz[:, 1], self.horizontalSpeed[:, 1]
        )
        pathAngle = np.column_stack([self.vz[:, 0], pathAngle])
<<<<<<< HEAD
        self.pathAngle = Function(
            pathAngle, "Time (s)", "Path Angle (°)", interpolation
        )
        # Attitude Angle
        self.attitudeVectorX = 2 * (self.e1 * self.e3 + self.e0 * self.e2)  # a13
        self.attitudeVectorY = 2 * (self.e2 * self.e3 - self.e0 * self.e1)  # a23
        self.attitudeVectorZ = 1 - 2 * (self.e1**2 + self.e2**2)  # a33
=======
        return Function(pathAngle, "Time (s)", "Path Angle (°)")

    # Attitude Angle
    @cached_property
    def attitudeVectorX(self):
        return 2 * (self.e1 * self.e3 + self.e0 * self.e2)  # a13

    @cached_property
    def attitudeVectorY(self):
        return 2 * (self.e2 * self.e3 - self.e0 * self.e1)  # a23

    @cached_property
    def attitudeVectorZ(self):
        return 1 - 2 * (self.e1**2 + self.e2**2)  # a33

    @cached_property
    def attitudeAngle(self):
>>>>>>> ce5a7308
        horizontalAttitudeProj = (
            self.attitudeVectorX**2 + self.attitudeVectorY**2
        ) ** 0.5
        attitudeAngle = (180 / np.pi) * np.arctan2(
            self.attitudeVectorZ[:, 1], horizontalAttitudeProj[:, 1]
        )
        attitudeAngle = np.column_stack([self.attitudeVectorZ[:, 0], attitudeAngle])
<<<<<<< HEAD
        self.attitudeAngle = Function(
            attitudeAngle, "Time (s)", "Attitude Angle (°)", interpolation
        )
        # Lateral Attitude Angle
=======
        return Function(attitudeAngle, "Time (s)", "Attitude Angle (°)")

    # Lateral Attitude Angle
    @cached_property
    def lateralAttitudeAngle(self):
>>>>>>> ce5a7308
        lateralVectorAngle = (np.pi / 180) * (self.heading - 90)
        lateralVectorX = np.sin(lateralVectorAngle)
        lateralVectorY = np.cos(lateralVectorAngle)
        attitudeLateralProj = (
            lateralVectorX * self.attitudeVectorX[:, 1]
            + lateralVectorY * self.attitudeVectorY[:, 1]
        )
        attitudeLateralProjX = attitudeLateralProj * lateralVectorX
        attitudeLateralProjY = attitudeLateralProj * lateralVectorY
        attitudeLateralPlaneProjX = self.attitudeVectorX[:, 1] - attitudeLateralProjX
        attitudeLateralPlaneProjY = self.attitudeVectorY[:, 1] - attitudeLateralProjY
        attitudeLateralPlaneProjZ = self.attitudeVectorZ[:, 1]
        attitudeLateralPlaneProj = (
            attitudeLateralPlaneProjX**2
            + attitudeLateralPlaneProjY**2
            + attitudeLateralPlaneProjZ**2
        ) ** 0.5
        lateralAttitudeAngle = (180 / np.pi) * np.arctan2(
            attitudeLateralProj, attitudeLateralPlaneProj
        )
        lateralAttitudeAngle = np.column_stack(
            [self.attitudeVectorZ[:, 0], lateralAttitudeAngle]
        )
<<<<<<< HEAD
        self.lateralAttitudeAngle = Function(
            lateralAttitudeAngle,
            "Time (s)",
            "Lateral Attitude Angle (°)",
            interpolation,
        )
        # Euler Angles
=======
        return Function(lateralAttitudeAngle, "Time (s)", "Lateral Attitude Angle (°)")

    # Euler Angles
    @cached_property
    def psi(self):
>>>>>>> ce5a7308
        psi = (180 / np.pi) * (
            np.arctan2(self.e3[:, 1], self.e0[:, 1])
            + np.arctan2(-self.e2[:, 1], -self.e1[:, 1])
        )  # Precession angle
        psi = np.column_stack([self.e1[:, 0], psi])  # Precession angle
<<<<<<< HEAD
        self.psi = Function(psi, "Time (s)", "Precession Angle - ψ (°)", interpolation)
=======
        return Function(psi, "Time (s)", "Precession Angle - ψ (°)")
>>>>>>> ce5a7308

    @cached_property
    def phi(self):
        phi = (180 / np.pi) * (
            np.arctan2(self.e3[:, 1], self.e0[:, 1])
            - np.arctan2(-self.e2[:, 1], -self.e1[:, 1])
        )  # Spin angle
        phi = np.column_stack([self.e1[:, 0], phi])  # Spin angle
<<<<<<< HEAD
        self.phi = Function(phi, "Time (s)", "Spin Angle - φ (°)", interpolation)
=======
        return Function(phi, "Time (s)", "Spin Angle - φ (°)")
>>>>>>> ce5a7308

    @cached_property
    def theta(self):
        theta = (
            (180 / np.pi)
            * 2
            * np.arcsin(
                np.clip(-((self.e1[:, 1] ** 2 + self.e2[:, 1] ** 2) ** 0.5), -1, 1)
            )
        )  # Nutation angle
        theta = np.column_stack([self.e1[:, 0], theta])  # Nutation angle
<<<<<<< HEAD
        self.theta = Function(
            theta, "Time (s)", "Nutation Angle - θ (°)", interpolation
        )

        # Dynamics functions and variables
        if self.rocket.railButtons is not None:
            # Rail Button Forces
            alpha = self.rocket.railButtons.angularPosition * (
                np.pi / 180
            )  # Rail buttons angular position
            D1 = self.rocket.railButtons.distanceToCM[
                0
            ]  # Distance from Rail Button 1 (upper) to CM
            D2 = self.rocket.railButtons.distanceToCM[
                1
            ]  # Distance from Rail Button 2 (lower) to CM
            F11 = (self.R1 * D2 - self.M2) / (
                D1 + D2
            )  # Rail Button 1 force in the 1 direction
            F12 = (self.R2 * D2 + self.M1) / (
                D1 + D2
            )  # Rail Button 1 force in the 2 direction
            F21 = (self.R1 * D1 + self.M2) / (
                D1 + D2
            )  # Rail Button 2 force in the 1 direction
            F22 = (self.R2 * D1 - self.M1) / (
                D1 + D2
            )  # Rail Button 2 force in the 2 direction
            outOfRailTimeIndex = np.searchsorted(
                F11[:, 0], self.outOfRailTime
            )  # Find out of rail time index
            # F11 = F11[:outOfRailTimeIndex + 1, :] # Limit force calculation to when rocket is in rail
            # F12 = F12[:outOfRailTimeIndex + 1, :] # Limit force calculation to when rocket is in rail
            # F21 = F21[:outOfRailTimeIndex + 1, :] # Limit force calculation to when rocket is in rail
            # F22 = F22[:outOfRailTimeIndex + 1, :] # Limit force calculation to when rocket is in rail
            self.railButton1NormalForce = F11 * np.cos(alpha) + F12 * np.sin(alpha)
            self.railButton1NormalForce.setOutputs("Upper Rail Button Normal Force (N)")
            self.railButton1ShearForce = F11 * -np.sin(alpha) + F12 * np.cos(alpha)
            self.railButton1ShearForce.setOutputs("Upper Rail Button Shear Force (N)")
            self.railButton2NormalForce = F21 * np.cos(alpha) + F22 * np.sin(alpha)
            self.railButton2NormalForce.setOutputs("Lower Rail Button Normal Force (N)")
            self.railButton2ShearForce = F21 * -np.sin(alpha) + F22 * np.cos(alpha)
            self.railButton2ShearForce.setOutputs("Lower Rail Button Shear Force (N)")
            # Rail Button Maximum Forces
            if outOfRailTimeIndex == 0:
                self.maxRailButton1NormalForce = 0
                self.maxRailButton1ShearForce = 0
                self.maxRailButton2NormalForce = 0
                self.maxRailButton2ShearForce = 0
            else:
                self.maxRailButton1NormalForce = np.amax(
                    self.railButton1NormalForce[:outOfRailTimeIndex]
                )
                self.maxRailButton1ShearForce = np.amax(
                    self.railButton1ShearForce[:outOfRailTimeIndex]
                )
                self.maxRailButton2NormalForce = np.amax(
                    self.railButton2NormalForce[:outOfRailTimeIndex]
                )
                self.maxRailButton2ShearForce = np.amax(
                    self.railButton2ShearForce[:outOfRailTimeIndex]
                )
        # Aerodynamic Lift and Drag
        self.aerodynamicLift = (self.R1**2 + self.R2**2) ** 0.5
        self.aerodynamicLift.setOutputs("Aerodynamic Lift Force (N)")
        self.aerodynamicDrag = -1 * self.R3
        self.aerodynamicDrag.setOutputs("Aerodynamic Drag Force (N)")
        self.aerodynamicBendingMoment = (self.M1**2 + self.M2**2) ** 0.5
        self.aerodynamicBendingMoment.setOutputs("Aerodynamic Bending Moment (N m)")
        self.aerodynamicSpinMoment = self.M3
        self.aerodynamicSpinMoment.setOutputs("Aerodynamic Spin Moment (N m)")
        # Energy
=======
        return Function(theta, "Time (s)", "Nutation Angle - θ (°)")

    # Fluid Mechanics variables
    # Freestream Velocity
    @cached_property
    def streamVelocityX(self, interpolation="spline", extrapolation="natural"):
        streamVelocityX = np.column_stack(
            (self.vx[:, 0], self.windVelocityX[:, 1] - self.vx[:, 1])
        )
        streamVelocityX = Function(
            streamVelocityX,
            "Time (s)",
            "Freestream Velocity X (m/s)",
            interpolation,
            extrapolation,
        )
        return streamVelocityX

    @cached_property
    def streamVelocityY(self, interpolation="spline", extrapolation="natural"):
        streamVelocityY = np.column_stack(
            (self.vy[:, 0], self.windVelocityY[:, 1] - self.vy[:, 1])
        )
        streamVelocityY = Function(
            streamVelocityY,
            "Time (s)",
            "Freestream Velocity Y (m/s)",
            interpolation,
            extrapolation,
        )
        return streamVelocityY

    @cached_property
    def streamVelocityZ(self, interpolation="spline", extrapolation="natural"):
        streamVelocityZ = np.column_stack((self.vz[:, 0], -self.vz[:, 1]))
        streamVelocityZ = Function(
            streamVelocityZ,
            "Time (s)",
            "Freestream Velocity Z (m/s)",
            interpolation,
            extrapolation,
        )
        return streamVelocityZ

    @cached_property
    def freestreamSpeed(self):
        freestreamSpeed = (
            self.streamVelocityX**2
            + self.streamVelocityY**2
            + self.streamVelocityZ**2
        ) ** 0.5
        freestreamSpeed.setInputs("Time (s)")
        freestreamSpeed.setOutputs("Freestream Speed (m/s)")
        return freestreamSpeed

    # Apogee Freestream speed
    @cached_property
    def apogeeFreestreamSpeed(self):
        return self.freestreamSpeed(self.apogeeTime)

    # Mach Number
    @cached_property
    def MachNumber(self):
        MachNumber = self.freestreamSpeed / self.speedOfSound
        MachNumber.setInputs("Time (s)")
        MachNumber.setOutputs("Mach Number")
        return MachNumber

    @cached_property
    def maxMachNumberTime(self):
        maxMachNumberTimeIndex = np.argmax(self.MachNumber[:, 1])
        return self.MachNumber[maxMachNumberTimeIndex, 0]

    @cached_property
    def maxMachNumber(self):
        return self.MachNumber(self.maxMachNumberTime)

    # Reynolds Number
    @cached_property
    def ReynoldsNumber(self):
        ReynoldsNumber = (
            self.density * self.freestreamSpeed / self.dynamicViscosity
        ) * (2 * self.rocket.radius)
        ReynoldsNumber.setInputs("Time (s)")
        ReynoldsNumber.setOutputs("Reynolds Number")
        return ReynoldsNumber

    @cached_property
    def maxReynoldsNumberTime(self):
        maxReynoldsNumberTimeIndex = np.argmax(self.ReynoldsNumber[:, 1])
        return self.ReynoldsNumber[maxReynoldsNumberTimeIndex, 0]

    @cached_property
    def maxReynoldsNumber(self):
        return self.ReynoldsNumber(self.maxReynoldsNumberTime)

    # Dynamic Pressure
    @cached_property
    def dynamicPressure(self):
        dynamicPressure = 0.5 * self.density * self.freestreamSpeed**2
        dynamicPressure.setInputs("Time (s)")
        dynamicPressure.setOutputs("Dynamic Pressure (Pa)")
        return dynamicPressure

    @cached_property
    def maxDynamicPressureTime(self):
        maxDynamicPressureTimeIndex = np.argmax(self.dynamicPressure[:, 1])
        return self.dynamicPressure[maxDynamicPressureTimeIndex, 0]

    @cached_property
    def maxDynamicPressure(self):
        return self.dynamicPressure(self.maxDynamicPressureTime)

    # Total Pressure
    @cached_property
    def totalPressure(self):
        totalPressure = self.pressure * (1 + 0.2 * self.MachNumber**2) ** (3.5)
        totalPressure.setInputs("Time (s)")
        totalPressure.setOutputs("Total Pressure (Pa)")
        return totalPressure

    @cached_property
    def maxtotalPressureTime(self):
        maxtotalPressureTimeIndex = np.argmax(self.totalPressure[:, 1])
        return self.totalPressure[maxtotalPressureTimeIndex, 0]

    @cached_property
    def maxtotalPressure(self):
        return self.totalPressure(self.maxtotalPressureTime)

    # Dynamics functions and variables

    #  Aerodynamic Lift and Drag
    @cached_property
    def aerodynamicLift(self):
        aerodynamicLift = (self.R1**2 + self.R2**2) ** 0.5
        aerodynamicLift.setInputs("Time (s)")
        aerodynamicLift.setOutputs("Aerodynamic Lift Force (N)")
        return aerodynamicLift

    @cached_property
    def aerodynamicDrag(self):
        aerodynamicDrag = -1 * self.R3
        aerodynamicDrag.setInputs("Time (s)")
        aerodynamicDrag.setOutputs("Aerodynamic Drag Force (N)")
        return aerodynamicDrag

    @cached_property
    def aerodynamicBendingMoment(self):

        aerodynamicBendingMoment = (self.M1**2 + self.M2**2) ** 0.5
        aerodynamicBendingMoment.setInputs("Time (s)")
        aerodynamicBendingMoment.setOutputs("Aerodynamic Bending Moment (N m)")
        return aerodynamicBendingMoment

    @cached_property
    def aerodynamicSpinMoment(self):
        aerodynamicSpinMoment = self.M3
        aerodynamicSpinMoment.setInputs("Time (s)")
        aerodynamicSpinMoment.setOutputs("Aerodynamic Spin Moment (N m)")
        return aerodynamicSpinMoment

    # Energy
    # Kinetic Energy
    @cached_property
    def rotationalEnergy(self):
>>>>>>> ce5a7308
        b = -self.rocket.distanceRocketPropellant
        mu = self.rocket.reducedMass
        Rz = self.rocket.inertiaZ
        Ri = self.rocket.inertiaI
        Tz = self.rocket.motor.inertiaZ
        Ti = self.rocket.motor.inertiaI
        I1, I2, I3 = (Ri + Ti + mu * b**2), (Ri + Ti + mu * b**2), (Rz + Tz)
        # Redefine I1, I2 and I3 grid
        grid = self.vx[:, 0]
<<<<<<< HEAD
        I1 = Function(
            source=np.column_stack([grid, I1(grid)]),
            inputs="Time (s)",
            outputs="Moment of Inertia (kg*m^2)",
            interpolation=interpolation,
        )
        I2 = Function(
            source=np.column_stack([grid, I2(grid)]),
            inputs="Time (s)",
            outputs="Moment of Inertia (kg*m^2)",
            interpolation=interpolation,
        )
        I3 = Function(
            source=np.column_stack([grid, I3(grid)]),
            inputs="Time (s)",
            outputs="Moment of Inertia (kg*m^2)",
            interpolation=interpolation,
        )
        # Redefine total mass grid
        totalMass = Function(
            source=np.column_stack([grid, totalMass(grid)]),
            inputs="Time (s)",
            outputs="Mass (kg)",
            interpolation=interpolation,
        )
=======
        I1 = Function(np.column_stack([grid, I1(grid)]), "Time (s)")
        I2 = Function(np.column_stack([grid, I2(grid)]), "Time (s)")
        I3 = Function(np.column_stack([grid, I3(grid)]), "Time (s)")
        rotationalEnergy = 0.5 * (
            I1 * self.w1**2 + I2 * self.w2**2 + I3 * self.w3**2
        )
        rotationalEnergy.setInputs("Time (s)")
        rotationalEnergy.setOutputs("Rotational Kinetic Energy (J)")
        return rotationalEnergy

    @cached_property
    def translationalEnergy(self):
        # Redefine total mass grid
        totalMass = self.rocket.totalMass
        grid = self.vx[:, 0]
        totalMass = Function(np.column_stack([grid, totalMass(grid)]), "Time (s)")
        translationalEnergy = (
            0.5 * totalMass * (self.vx**2 + self.vy**2 + self.vz**2)
        )
        translationalEnergy.setInputs("Time (s)")
        translationalEnergy.setOutputs("Translational Kinetic Energy (J)")
        return translationalEnergy

    @cached_property
    def kineticEnergy(self):
        kineticEnergy = self.rotationalEnergy + self.translationalEnergy
        kineticEnergy.setInputs("Time (s)")
        kineticEnergy.setOutputs("Kinetic Energy (J)")
        return kineticEnergy

    # Potential Energy
    @cached_property
    def potentialEnergy(self):
        # Redefine total mass grid
        totalMass = self.rocket.totalMass
        grid = self.vx[:, 0]
        totalMass = Function(np.column_stack([grid, totalMass(grid)]), "Time (s)")
        potentialEnergy = totalMass * self.env.g * self.z
        potentialEnergy.setInputs("Time (s)")
        return potentialEnergy

    # Total Mechanical Energy
    @cached_property
    def totalEnergy(self):
        totalEnergy = self.kineticEnergy + self.potentialEnergy
        totalEnergy.setInputs("Time (s)")
        totalEnergy.setOutputs("Total Mechanical Energy (J)")
        return totalEnergy

    # Thrust Power
    @cached_property
    def thrustPower(self):
        grid = self.vx[:, 0]
>>>>>>> ce5a7308
        # Redefine thrust grid
        thrust = Function(
            source=np.column_stack([grid, self.rocket.motor.thrust(grid)]),
            inputs="Time (s)",
            outputs="Thrust (N)",
            interpolation=interpolation,
        )
        thrustPower = thrust * self.speed
        thrustPower.setOutputs("Thrust Power (W)")
        return thrustPower

    # Drag Power
    @cached_property
    def dragPower(self):
        dragPower = self.R3 * self.speed
        dragPower.setOutputs("Drag Power (W)")
        return dragPower

    # Angle of Attack
    @cached_property
    def angleOfAttack(self, interpolation="spline", extrapolation="natural"):
        """Angle of attack of the rocket with respect to the freestream
            velocity vector.

        Parameters
        ----------
        interpolation : str, optional
            Interpolation method, by default "spline"
        extrapolation : str, optional
            Extrapolation method, by default "natural"

        Returns
        -------
        angleOfAttack: Function
            Angle of attack of the rocket with respect to the freestream
            velocity vector.
        """
        dotProduct = [
            -self.attitudeVectorX.getValueOpt(i) * self.streamVelocityX.getValueOpt(i)
            - self.attitudeVectorY.getValueOpt(i) * self.streamVelocityY.getValueOpt(i)
            - self.attitudeVectorZ.getValueOpt(i) * self.streamVelocityZ.getValueOpt(i)
            for i in self.x[:, 0]
        ]
        # Define freestream speed list
        freestreamSpeed = [self.freestreamSpeed(i) for i in self.x[:, 0]]
        freestreamSpeed = np.nan_to_num(freestreamSpeed)

        # Normalize dot product
        dotProductNormalized = [
            i / j if j > 1e-6 else 0 for i, j in zip(dotProduct, freestreamSpeed)
        ]
        dotProductNormalized = np.nan_to_num(dotProductNormalized)
        dotProductNormalized = np.clip(dotProductNormalized, -1, 1)

        # Calculate angle of attack and convert to degrees
        angleOfAttack = np.rad2deg(np.arccos(dotProductNormalized))
        angleOfAttack = np.column_stack([self.x[:, 0], angleOfAttack])

        # Convert to Function
        angleOfAttack = Function(
            angleOfAttack,
            "Time (s)",
            "Angle Of Attack (°)",
            interpolation,
            extrapolation,
        )

        return angleOfAttack

    # Stability and Control variables
    # Angular velocities frequency response - Fourier Analysis
    @cached_property
    def omega1FrequencyResponse(self):
        Fs = 100.0
        # sampling rate
        Ts = 1.0 / Fs
        # sampling interval
        t = np.arange(1, self.tFinal, Ts)  # time vector
        y = self.w1(t)
        y -= np.mean(y)
        n = len(y)  # length of the signal
        k = np.arange(n)
        T = n / Fs
        frq = k / T  # two sides frequency range
        frq = frq[range(n // 2)]  # one side frequency range
        Y = np.fft.fft(y) / n  # fft computing and normalization
        Y = Y[range(n // 2)]
        omega1FrequencyResponse = np.column_stack([frq, abs(Y)])
<<<<<<< HEAD
        self.omega1FrequencyResponse = Function(
            omega1FrequencyResponse,
            "Frequency (Hz)",
            "Omega 1 Angle Fourier Amplitude",
            interpolation,
=======
        omega1FrequencyResponse = Function(
            omega1FrequencyResponse, "Frequency (Hz)", "Omega 1 Angle Fourier Amplitude"
>>>>>>> ce5a7308
        )
        return omega1FrequencyResponse

    @cached_property
    def omega2FrequencyResponse(self):
        Fs = 100.0
        # sampling rate
        Ts = 1.0 / Fs
        # sampling interval
        t = np.arange(1, self.tFinal, Ts)  # time vector
        y = self.w2(t)
        y -= np.mean(y)
        n = len(y)  # length of the signal
        k = np.arange(n)
        T = n / Fs
        frq = k / T  # two sides frequency range
        frq = frq[range(n // 2)]  # one side frequency range
        Y = np.fft.fft(y) / n  # fft computing and normalization
        Y = Y[range(n // 2)]
        omega2FrequencyResponse = np.column_stack([frq, abs(Y)])
<<<<<<< HEAD
        self.omega2FrequencyResponse = Function(
            omega2FrequencyResponse,
            "Frequency (Hz)",
            "Omega 2 Angle Fourier Amplitude",
            interpolation,
=======
        omega2FrequencyResponse = Function(
            omega2FrequencyResponse, "Frequency (Hz)", "Omega 2 Angle Fourier Amplitude"
>>>>>>> ce5a7308
        )
        return omega2FrequencyResponse

    @cached_property
    def omega3FrequencyResponse(self):
        Fs = 100.0
        # sampling rate
        Ts = 1.0 / Fs
        # sampling interval
        t = np.arange(1, self.tFinal, Ts)  # time vector
        y = self.w3(t)
        y -= np.mean(y)
        n = len(y)  # length of the signal
        k = np.arange(n)
        T = n / Fs
        frq = k / T  # two sides frequency range
        frq = frq[range(n // 2)]  # one side frequency range
        Y = np.fft.fft(y) / n  # fft computing and normalization
        Y = Y[range(n // 2)]
        omega3FrequencyResponse = np.column_stack([frq, abs(Y)])
<<<<<<< HEAD
        self.omega3FrequencyResponse = Function(
            omega3FrequencyResponse,
            "Frequency (Hz)",
            "Omega 3 Angle Fourier Amplitude",
            interpolation,
=======
        omega3FrequencyResponse = Function(
            omega3FrequencyResponse, "Frequency (Hz)", "Omega 3 Angle Fourier Amplitude"
>>>>>>> ce5a7308
        )
        return omega3FrequencyResponse

    @cached_property
    def attitudeFrequencyResponse(self):
        Fs = 100.0
        # sampling rate
        Ts = 1.0 / Fs
        # sampling interval
        t = np.arange(1, self.tFinal, Ts)  # time vector
        y = self.attitudeAngle(t)
        y -= np.mean(y)
        n = len(y)  # length of the signal
        k = np.arange(n)
        T = n / Fs
        frq = k / T  # two sides frequency range
        frq = frq[range(n // 2)]  # one side frequency range
        Y = np.fft.fft(y) / n  # fft computing and normalization
        Y = Y[range(n // 2)]
        attitudeFrequencyResponse = np.column_stack([frq, abs(Y)])
        attitudeFrequencyResponse = Function(
            attitudeFrequencyResponse,
            "Frequency (Hz)",
            "Attitude Angle Fourier Amplitude",
            interpolation,
        )
        return attitudeFrequencyResponse

    # Static Margin
    @cached_property
    def staticMargin(self):
        return self.rocket.staticMargin

    # Rail Button Forces
    @cached_property
    def railButton1NormalForce(self):
        """Upper rail button normal force as a function of time

        Returns
        -------
        railButton1NormalForce: Function
            Upper rail button normal force as a function of time
        """

        if isinstance(self.calculate_rail_button_forces, tuple):
            F11, F12 = self.calculate_rail_button_forces[0:2]
        else:
            F11, F12 = self.calculate_rail_button_forces()[0:2]
        alpha = self.rocket.railButtons.angularPosition * (np.pi / 180)
        railButton1NormalForce = F11 * np.cos(alpha) + F12 * np.sin(alpha)
        railButton1NormalForce.setOutputs("Upper Rail Button Normal Force (N)")

        return railButton1NormalForce

    @cached_property
    def railButton1ShearForce(self):
        """Upper rail button shear force as a function of time

        Returns
        -------
        _type_
            _description_
        """
        if isinstance(self.calculate_rail_button_forces, tuple):
            F11, F12 = self.calculate_rail_button_forces[0:2]
        else:
            F11, F12 = self.calculate_rail_button_forces()[0:2]
        alpha = self.rocket.railButtons.angularPosition * (
            np.pi / 180
        )  # Rail buttons angular position
        railButton1ShearForce = F11 * -np.sin(alpha) + F12 * np.cos(alpha)
        railButton1ShearForce.setOutputs("Upper Rail Button Shear Force (N)")

        return railButton1ShearForce

    @cached_property
    def railButton2NormalForce(self):
        """Lower rail button normal force as a function of time

        Returns
        -------
        railButton2NormalForce: Function
            Lower rail button normal force as a function of time
        """
        if isinstance(self.calculate_rail_button_forces, tuple):
            F21, F22 = self.calculate_rail_button_forces[2:4]
        else:
            F21, F22 = self.calculate_rail_button_forces()[2:4]
        alpha = self.rocket.railButtons.angularPosition * (np.pi / 180)
        railButton2NormalForce = F21 * np.cos(alpha) + F22 * np.sin(alpha)
        railButton2NormalForce.setOutputs("Lower Rail Button Normal Force (N)")

        return railButton2NormalForce

    @cached_property
    def railButton2ShearForce(self):
        """Lower rail button shear force as a function of time

        Returns
        -------
        railButton2ShearForce: Function
            Lower rail button shear force as a function of time
        """
        if isinstance(self.calculate_rail_button_forces, tuple):
            F21, F22 = self.calculate_rail_button_forces[2:4]
        else:
            F21, F22 = self.calculate_rail_button_forces()[2:4]
        alpha = self.rocket.railButtons.angularPosition * (np.pi / 180)
        railButton2ShearForce = F21 * -np.sin(alpha) + F22 * np.cos(alpha)
        railButton2ShearForce.setOutputs("Lower Rail Button Shear Force (N)")

        return railButton2ShearForce

    @cached_property
    def maxRailButton1NormalForce(self):
        """Maximum upper rail button normal force, in Newtons

        Returns
        -------
        maxRailButton1NormalForce: float
            Maximum upper rail button normal force, in Newtons
        """
        if isinstance(self.calculate_rail_button_forces, tuple):
            F11 = self.calculate_rail_button_forces[0]
        else:
            F11 = self.calculate_rail_button_forces()[0]
        outOfRailTimeIndex = np.searchsorted(F11[:, 0], self.outOfRailTime)
        if outOfRailTimeIndex == 0:
            return 0
        else:
            return np.max(self.railButton1NormalForce[:outOfRailTimeIndex])

    @cached_property
    def maxRailButton1ShearForce(self):
        """Maximum upper rail button shear force, in Newtons

        Returns
        -------
        maxRailButton1ShearForce: float
            Maximum upper rail button shear force, in Newtons
        """
        if isinstance(self.calculate_rail_button_forces, tuple):
            F11 = self.calculate_rail_button_forces[0]
        else:
            F11 = self.calculate_rail_button_forces()[0]
        outOfRailTimeIndex = np.searchsorted(F11[:, 0], self.outOfRailTime)
        if outOfRailTimeIndex == 0:
            return 0
        else:
            return np.max(self.railButton1ShearForce[:outOfRailTimeIndex])

    @cached_property
    def maxRailButton2NormalForce(self):
        """Maximum lower rail button normal force, in Newtons

        Returns
        -------
        maxRailButton2NormalForce: float
            Maximum lower rail button normal force, in Newtons
        """
        if isinstance(self.calculate_rail_button_forces, tuple):
            F11 = self.calculate_rail_button_forces[0]
        else:
            F11 = self.calculate_rail_button_forces()[0]
        outOfRailTimeIndex = np.searchsorted(F11[:, 0], self.outOfRailTime)
        if outOfRailTimeIndex == 0:
            return 0
        else:
            return np.max(self.railButton2NormalForce[:outOfRailTimeIndex])

    @cached_property
    def maxRailButton2ShearForce(self):
        """Maximum lower rail button shear force, in Newtons

        Returns
        -------
        maxRailButton2ShearForce: float
            Maximum lower rail button shear force, in Newtons
        """
        if isinstance(self.calculate_rail_button_forces, tuple):
            F11 = self.calculate_rail_button_forces[0]
        else:
            F11 = self.calculate_rail_button_forces()[0]
        outOfRailTimeIndex = np.searchsorted(F11[:, 0], self.outOfRailTime)
        if outOfRailTimeIndex == 0:
            return 0
        else:
            return np.max(self.railButton2ShearForce[:outOfRailTimeIndex])

    @cached_property
    def drift(self):
        """Rocket horizontal distance to tha launch point, in meters, at each
        time step.

        Returns
        -------
        drift: Function
            Rocket horizontal distance to tha launch point, in meters, at each
            time step.
        """
        drift = np.column_stack(
            (self.x[:, 0], (self.x[:, 1] ** 2 + self.y[:, 1] ** 2) ** 0.5)
        )
        drift = Function(
            drift,
            "Time (s)",
            "Horizontal Distance to Launch Point (m)",
        )

        return drift

    @cached_property
    def bearing(self, interpolation="spline", extrapolation="natural"):
        """Rocket bearing compass, in degrees, at each time step.

        Returns
        -------
        bearing: Function
            Rocket bearing, in degrees, at each time step.
        """

        # Get some nicknames
        t = self.x[:, 0]
        x, y = self.x[:, 1], self.y[:, 1]
        bearing = []
        for i in range(len(t)):
            # Forcing arctan2(0, 0) = self.heading
            if abs(x[i]) < 1e-6 and abs(y[i]) < 1e-6:
                bearing.append(np.deg2rad(self.heading))
            elif abs(x[i]) < 1e-6:  # check if the rocket is on x axis
                if y[i] > 0:
                    bearing.append(0)
                else:
                    bearing.append(np.pi)
            elif abs(y[i]) < 1e-6:  # check if the rocket is on x axis
                if x[i] > 0:
                    bearing.append(np.pi / 2)
                else:
                    bearing.append(3 * np.pi / 2)
            else:
                # Calculate bearing as the azimuth considering different quadrants
                if x[i] * y[i] < 0 and x[i] < 0:  # Fourth quadrant
                    bearing.append(-np.pi / 2 + np.arctan(abs(y[i]) / abs(x[i])))
                elif x[i] * y[i] < 0 and x[i] > 0:  # Second quadrant
                    bearing.append(np.pi / 2 + np.arctan(abs(x[i]) / abs(y[i])))
                elif x[i] * y[i] > 0 and x[i] < 0:  # Third quadrant
                    bearing.append(np.pi + np.arctan(abs(x[i]) / abs(y[i])))
                else:  # First quadrant
                    bearing.append(np.arctan(abs(x[i]) / abs(y[i])))

        bearing = np.rad2deg(bearing)
        bearing = np.column_stack((t, bearing))
        print(bearing)
        bearing = Function(
            bearing,
            "Time (s)",
            "Bearing (deg)",
            interpolation,
            extrapolation,
        )

        return bearing

    @cached_property
    def latitude(self):
        """Rocket latitude coordinate, in degrees, at each time step.

        Returns
        -------
        latitude: Function
            Rocket latitude coordinate, in degrees, at each time step.
        """
        lat1 = np.deg2rad(self.env.lat)  # Launch lat point converted to radians

        # Applies the haversine equation to find final lat/lon coordinates
        latitude = np.rad2deg(
            np.arcsin(
                np.sin(lat1) * np.cos(self.drift[:, 1] / self.env.earthRadius)
                + np.cos(lat1)
                * np.sin(self.drift[:, 1] / self.env.earthRadius)
                * np.cos(np.deg2rad(self.bearing[:, 1]))
            )
        )
        latitude = np.column_stack((self.x[:, 0], latitude))
        latitude = Function(latitude, "Time (s)", "Latitude (°)", "linear")

        return latitude

    @cached_property
    def longitude(self):
        """Rocket longitude coordinate, in degrees, at each time step.

        Returns
        -------
        longitude: Function
            Rocket longitude coordinate, in degrees, at each time step.
        """
        lat1 = np.deg2rad(self.env.lat)  # Launch lat point converted to radians
        lon1 = np.deg2rad(self.env.lon)  # Launch lon point converted to radians

        # Applies the haversine equation to find final lat/lon coordinates
        longitude = np.rad2deg(
            lon1
            + np.arctan2(
                np.sin(np.deg2rad(self.bearing[:, 1]))
                * np.sin(self.drift[:, 1] / self.env.earthRadius)
                * np.cos(lat1),
                np.cos(self.drift[:, 1] / self.env.earthRadius)
                - np.sin(lat1) * np.sin(np.deg2rad(self.latitude[:, 1])),
            )
        )

        longitude = np.column_stack((self.x[:, 0], longitude))
        longitude = Function(longitude, "Time (s)", "Longitude (°)", "linear")

        return longitude

    @cached_property
    def retrieve_acceleration_arrays(self):
        """Retrieve acceleration arrays from the integration scheme

        Parameters
        ----------

        Returns
        -------
        ax: list
            acceleration in x direction
        ay: list
            acceleration in y direction
        az: list
            acceleration in z direction
        alpha1: list
            angular acceleration in x direction
        alpha2: list
            angular acceleration in y direction
        alpha3: list
            angular acceleration in z direction
        """
        # Initialize acceleration arrays
        ax, ay, az = [], [], []
        alpha1, alpha2, alpha3 = [], [], []
        # Go through each time step and calculate accelerations
        # Get flight phases
        for phase_index, phase in self.timeIterator(self.flightPhases):
            initTime = phase.t
            finalTime = self.flightPhases[phase_index + 1].t
            currentDerivative = phase.derivative
            # Call callback functions
            for callback in phase.callbacks:
                callback(self)
            # Loop through time steps in flight phase
            for step in self.solution:  # Can be optimized
                if initTime < step[0] <= finalTime:
                    # Get derivatives
                    uDot = currentDerivative(step[0], step[1:])
                    # Get accelerations
                    ax_value, ay_value, az_value = uDot[3:6]
                    alpha1_value, alpha2_value, alpha3_value = uDot[10:]
                    # Save accelerations
                    ax.append([step[0], ax_value])
                    ay.append([step[0], ay_value])
                    az.append([step[0], az_value])
                    alpha1.append([step[0], alpha1_value])
                    alpha2.append([step[0], alpha2_value])
                    alpha3.append([step[0], alpha3_value])

        return ax, ay, az, alpha1, alpha2, alpha3

    @cached_property
    def retrieve_temporary_values_arrays(self):
        """Retrieve temporary values arrays from the integration scheme.
        Currently, the following temporary values are retrieved:
            - R1
            - R2
            - R3
            - M1
            - M2
            - M3
            - pressure
            - density
            - dynamicViscosity
            - speedOfSound

        Parameters
        ----------
        None

        Returns
        -------
        self.R1_list: list
            R1 values
        self.R2_list: list
            R2 values
        self.R3_list: list
            R3 values are the aerodynamic force values in the rocket's axis direction
        self.M1_list: list
            M1 values
        self.M2_list: list
            Aerodynamic bending moment in ? direction at each time step
        self.M3_list: list
            Aerodynamic bending moment in ? direction at each time step
        self.pressure_list: list
            Air pressure at each time step
        self.density_list: list
            Air density at each time step
        self.dynamicViscosity_list: list
            Dynamic viscosity at each time step
        elf_list._speedOfSound: list
            Speed of sound at each time step
        self.windVelocityX_list: list
            Wind velocity in x direction at each time step
        self.windVelocityY_list: list
            Wind velocity in y direction at each time step
        """

        # Initialize force and atmospheric arrays
        self.R1_list = []
        self.R2_list = []
        self.R3_list = []
        self.M1_list = []
        self.M2_list = []
        self.M3_list = []
        self.pressure_list = []
        self.density_list = []
        self.dynamicViscosity_list = []
        self.speedOfSound_list = []
        self.windVelocityX_list = []
        self.windVelocityY_list = []

        # Go through each time step and calculate forces and atmospheric values
        # Get flight phases
        for phase_index, phase in self.timeIterator(self.flightPhases):
            initTime = phase.t
            finalTime = self.flightPhases[phase_index + 1].t
            currentDerivative = phase.derivative
            # Call callback functions
            for callback in phase.callbacks:
                callback(self)
            # Loop through time steps in flight phase
            for step in self.solution:  # Can be optimized
                if initTime < step[0] <= finalTime or (initTime == 0 and step[0] == 0):
                    # Call derivatives in post processing mode
                    uDot = currentDerivative(step[0], step[1:], postProcessing=True)

        temporary_values = [
            self.R1_list,
            self.R2_list,
            self.R3_list,
            self.M1_list,
            self.M2_list,
            self.M3_list,
            self.pressure_list,
            self.density_list,
            self.dynamicViscosity_list,
            self.speedOfSound_list,
            self.windVelocityX_list,
            self.windVelocityY_list,
        ]

        return temporary_values

    @cached_property
    def calculate_rail_button_forces(self):
        """Calculate the forces applied to the rail buttons while rocket is still
        on the launch rail. It will return 0 if none rail buttons are defined.

        Returns
        -------
        F11: Function
            Rail Button 1 force in the 1 direction
        F12: Function
            Rail Button 1 force in the 2 direction
        F21: Function
            Rail Button 2 force in the 1 direction
        F22: Function
            Rail Button 2 force in the 2 direction
        """

        if self.rocket.railButtons is None:
            warnings.warn(
                "Trying to calculate rail button forces without rail buttons defined."
            )
            return 0, 0, 0, 0

        # Distance from Rail Button 1 (upper) to CM
        D1 = self.rocket.railButtons.distanceToCM[0]
        # Distance from Rail Button 2 (lower) to CM
        D2 = self.rocket.railButtons.distanceToCM[1]
        F11 = (self.R1 * D2 - self.M2) / (D1 + D2)
        F11.setOutputs("Upper button force direction 1 (m)")
        F12 = (self.R2 * D2 + self.M1) / (D1 + D2)
        F12.setOutputs("Upper button force direction 2 (m)")
        F21 = (self.R1 * D1 + self.M2) / (D1 + D2)
        F21.setOutputs("Lower button force direction 1 (m)")
        F22 = (self.R2 * D1 - self.M1) / (D1 + D2)
        F22.setOutputs("Lower button force direction 2 (m)")

        # F11 = F11[:outOfRailTimeIndex + 1, :] # Limit force calculation to when rocket is in rail
        # F12 = F12[:outOfRailTimeIndex + 1, :] # Limit force calculation to when rocket is in rail
        # F21 = F21[:outOfRailTimeIndex + 1, :] # Limit force calculation to when rocket is in rail
        # F22 = F22[:outOfRailTimeIndex + 1, :] # Limit force calculation to when rocket is in rail

        return F11, F12, F21, F22

    @cached_property
    def __calculate_pressure_signal(self):
        """Calculate the pressure signal from the pressure sensor.
        It creates a SignalFunction attribute in the parachute object.
        Parachute works as a subclass of Rocket class.

        Returns
        -------
        None
        """
        # Transform parachute sensor feed into functions
        for parachute in self.rocket.parachutes:
            parachute.cleanPressureSignalFunction = Function(
                parachute.cleanPressureSignal,
                "Time (s)",
                "Pressure - Without Noise (Pa)",
                "linear",
            )
            parachute.noisyPressureSignalFunction = Function(
                parachute.noisyPressureSignal,
                "Time (s)",
                "Pressure - With Noise (Pa)",
                "linear",
            )
            parachute.noiseSignalFunction = Function(
                parachute.noiseSignal, "Time (s)", "Pressure Noise (Pa)", "linear"
            )

        return None

    def postProcess(self, interpolation="spline", extrapolation="natural"):
        """Post-process all Flight information produced during
        simulation. Includes the calculation of maximum values,
        calculation of secondary values such as energy and conversion
        of lists to Function objects to facilitate plotting.

        Parameters
        ----------
        None

        Return
        ------
        None
        """

        # Register post processing
        self.postProcessed = True

        return None

    def info(self):
        """Prints out a summary of the data available about the Flight.

        Parameters
        ----------
        None

        Return
        ------
        None
        """

        # Get index of out of rail time
        outOfRailTimeIndexes = np.nonzero(self.x[:, 0] == self.outOfRailTime)
        outOfRailTimeIndex = (
            -1 if len(outOfRailTimeIndexes) == 0 else outOfRailTimeIndexes[0][0]
        )

        # Get index of time before parachute event
        if len(self.parachuteEvents) > 0:
            eventTime = self.parachuteEvents[0][0] + self.parachuteEvents[0][1].lag
            eventTimeIndex = np.nonzero(self.x[:, 0] == eventTime)[0][0]
        else:
            eventTime = self.tFinal
            eventTimeIndex = -1

        # Print surface wind conditions
        print("Surface Wind Conditions\n")
        print("Frontal Surface Wind Speed: {:.2f} m/s".format(self.frontalSurfaceWind))
        print("Lateral Surface Wind Speed: {:.2f} m/s".format(self.lateralSurfaceWind))

        # Print out of rail conditions
        print("\n\n Rail Departure State\n")
        print("Rail Departure Time: {:.3f} s".format(self.outOfRailTime))
        print("Rail Departure Velocity: {:.3f} m/s".format(self.outOfRailVelocity))
        print(
            "Rail Departure Static Margin: {:.3f} c".format(
                self.staticMargin(self.outOfRailTime)
            )
        )
        print(
            "Rail Departure Angle of Attack: {:.3f}°".format(
                self.angleOfAttack(self.outOfRailTime)
            )
        )
        print(
            "Rail Departure Thrust-Weight Ratio: {:.3f}".format(
                self.rocket.thrustToWeight(self.outOfRailTime)
            )
        )
        print(
            "Rail Departure Reynolds Number: {:.3e}".format(
                self.ReynoldsNumber(self.outOfRailTime)
            )
        )

        # Print burnOut conditions
        print("\n\nBurnOut State\n")
        print("BurnOut time: {:.3f} s".format(self.rocket.motor.burnOutTime))
        print(
            "Altitude at burnOut: {:.3f} m (AGL)".format(
                self.z(self.rocket.motor.burnOutTime) - self.env.elevation
            )
        )
        print(
            "Rocket velocity at burnOut: {:.3f} m/s".format(
                self.speed(self.rocket.motor.burnOutTime)
            )
        )
        print(
            "Freestream velocity at burnOut: {:.3f} m/s".format(
                (
                    self.streamVelocityX(self.rocket.motor.burnOutTime) ** 2
                    + self.streamVelocityY(self.rocket.motor.burnOutTime) ** 2
                    + self.streamVelocityZ(self.rocket.motor.burnOutTime) ** 2
                )
                ** 0.5
            )
        )
        print(
            "Mach Number at burnOut: {:.3f}".format(
                self.MachNumber(self.rocket.motor.burnOutTime)
            )
        )
        print(
            "Kinetic energy at burnOut: {:.3e} J".format(
                self.kineticEnergy(self.rocket.motor.burnOutTime)
            )
        )

        # Print apogee conditions
        print("\n\nApogee\n")
        print(
            "Apogee Altitude: {:.3f} m (ASL) | {:.3f} m (AGL)".format(
                self.apogee, self.apogee - self.env.elevation
            )
        )
        print("Apogee Time: {:.3f} s".format(self.apogeeTime))
        print("Apogee Freestream Speed: {:.3f} m/s".format(self.apogeeFreestreamSpeed))

        # Print events registered
        print("\n\nEvents\n")
        if len(self.parachuteEvents) == 0:
            print("No Parachute Events Were Triggered.")
        for event in self.parachuteEvents:
            triggerTime = event[0]
            parachute = event[1]
            openTime = triggerTime + parachute.lag
            velocity = self.freestreamSpeed(openTime)
            altitude = self.z(openTime)
            name = parachute.name.title()
            print(name + " Ejection Triggered at: {:.3f} s".format(triggerTime))
            print(name + " Parachute Inflated at: {:.3f} s".format(openTime))
            print(
                name
                + " Parachute Inflated with Freestream Speed of: {:.3f} m/s".format(
                    velocity
                )
            )
            print(
                name
                + " Parachute Inflated at Height of: {:.3f} m (AGL)".format(
                    altitude - self.env.elevation
                )
            )

        # Print impact conditions
        if len(self.impactState) != 0:
            print("\n\nImpact\n")
            print("X Impact: {:.3f} m".format(self.xImpact))
            print("Y Impact: {:.3f} m".format(self.yImpact))
            print("Time of Impact: {:.3f} s".format(self.tFinal))
            print("Velocity at Impact: {:.3f} m/s".format(self.impactVelocity))
        elif self.terminateOnApogee is False:
            print("\n\nEnd of Simulation\n")
            print("Time: {:.3f} s".format(self.solution[-1][0]))
            print("Altitude: {:.3f} m".format(self.solution[-1][3]))

        # Print maximum values
        print("\n\nMaximum Values\n")
        print(
            "Maximum Speed: {:.3f} m/s at {:.2f} s".format(
                self.maxSpeed, self.maxSpeedTime
            )
        )
        print(
            "Maximum Mach Number: {:.3f} Mach at {:.2f} s".format(
                self.maxMachNumber, self.maxMachNumberTime
            )
        )
        print(
            "Maximum Reynolds Number: {:.3e} at {:.2f} s".format(
                self.maxReynoldsNumber, self.maxReynoldsNumberTime
            )
        )
        print(
            "Maximum Dynamic Pressure: {:.3e} Pa at {:.2f} s".format(
                self.maxDynamicPressure, self.maxDynamicPressureTime
            )
        )
        print(
            "Maximum Acceleration: {:.3f} m/s² at {:.2f} s".format(
                self.maxAcceleration, self.maxAccelerationTime
            )
        )
        print(
            "Maximum Gs: {:.3f} g at {:.2f} s".format(
                self.maxAcceleration / self.env.g, self.maxAccelerationTime
            )
        )
        print(
            "Maximum Upper Rail Button Normal Force: {:.3f} N".format(
                self.maxRailButton1NormalForce
            )
        )
        print(
            "Maximum Upper Rail Button Shear Force: {:.3f} N".format(
                self.maxRailButton1ShearForce
            )
        )
        print(
            "Maximum Lower Rail Button Normal Force: {:.3f} N".format(
                self.maxRailButton2NormalForce
            )
        )
        print(
            "Maximum Lower Rail Button Shear Force: {:.3f} N".format(
                self.maxRailButton2ShearForce
            )
        )

        return None

    def printInitialConditionsData(self):
        """Prints all initial conditions data available about the flight

        Parameters
        ----------
        None

        Return
        ------
        None
        """

        print(
            "Position - x: {:.2f} m | y: {:.2f} m | z: {:.2f} m".format(
                self.x(0), self.y(0), self.z(0)
            )
        )
        print(
            "Velocity - Vx: {:.2f} m/s | Vy: {:.2f} m/s | Vz: {:.2f} m/s".format(
                self.vx(0), self.vy(0), self.vz(0)
            )
        )
        print(
            "Attitude - e0: {:.3f} | e1: {:.3f} | e2: {:.3f} | e3: {:.3f}".format(
                self.e0(0), self.e1(0), self.e2(0), self.e3(0)
            )
        )
        print(
            "Euler Angles - Spin φ : {:.2f}° | Nutation θ: {:.2f}° | Precession ψ: {:.2f}°".format(
                self.phi(0), self.theta(0), self.psi(0)
            )
        )
        print(
            "Angular Velocity - ω1: {:.2f} rad/s | ω2: {:.2f} rad/s| ω3: {:.2f} rad/s".format(
                self.w1(0), self.w2(0), self.w3(0)
            )
        )
        return None

    def printNumericalIntegrationSettings(self):
        """Prints out the Numerical Integration settings

        Parameters
        ----------
        None

        Return
        ------
        None
        """
        print("Maximum Allowed Flight Time: {:f} s".format(self.maxTime))
        print("Maximum Allowed Time Step: {:f} s".format(self.maxTimeStep))
        print("Minimum Allowed Time Step: {:e} s".format(self.minTimeStep))
        print("Relative Error Tolerance: ", self.rtol)
        print("Absolute Error Tolerance: ", self.atol)
        print("Allow Event Overshoot: ", self.timeOvershoot)
        print("Terminate Simulation on Apogee: ", self.terminateOnApogee)
        print("Number of Time Steps Used: ", len(self.timeSteps))
        print(
            "Number of Derivative Functions Evaluation: ",
            sum(self.functionEvaluationsPerTimeStep),
        )
        print(
            "Average Function Evaluations per Time Step: {:3f}".format(
                sum(self.functionEvaluationsPerTimeStep) / len(self.timeSteps)
            )
        )

        return None

    def calculateStallWindVelocity(self, stallAngle):
        """Function to calculate the maximum wind velocity before the angle of
        attack exceeds a desired angle, at the instant of departing rail launch.
        Can be helpful if you know the exact stall angle of all aerodynamics
        surfaces.

        Parameters
        ----------
        stallAngle : float
            Angle, in degrees, for which you would like to know the maximum wind
            speed before the angle of attack exceeds it
        Return
        ------
        None
        """
        vF = self.outOfRailVelocity

        # Convert angle to radians
        theta = self.inclination * 3.14159265359 / 180
        stallAngle = stallAngle * 3.14159265359 / 180

        c = (math.cos(stallAngle) ** 2 - math.cos(theta) ** 2) / math.sin(
            stallAngle
        ) ** 2
        wV = (
            2 * vF * math.cos(theta) / c
            + (
                4 * vF * vF * math.cos(theta) * math.cos(theta) / (c**2)
                + 4 * 1 * vF * vF / c
            )
            ** 0.5
        ) / 2

        # Convert stallAngle to degrees
        stallAngle = stallAngle * 180 / np.pi
        print(
            "Maximum wind velocity at Rail Departure time before angle of attack exceeds {:.3f}°: {:.3f} m/s".format(
                stallAngle, wV
            )
        )

        return None

    def plot3dTrajectory(self):
        """Plot a 3D graph of the trajectory

        Parameters
        ----------
        None

        Return
        ------
        None
        """

        # Get max and min x and y
        maxZ = max(self.z[:, 1] - self.env.elevation)
        maxX = max(self.x[:, 1])
        minX = min(self.x[:, 1])
        maxY = max(self.y[:, 1])
        minY = min(self.y[:, 1])
        maxXY = max(maxX, maxY)
        minXY = min(minX, minY)

        # Create figure
        fig1 = plt.figure(figsize=(9, 9))
        ax1 = plt.subplot(111, projection="3d")
        ax1.plot(self.x[:, 1], self.y[:, 1], zs=0, zdir="z", linestyle="--")
        ax1.plot(
            self.x[:, 1],
            self.z[:, 1] - self.env.elevation,
            zs=minXY,
            zdir="y",
            linestyle="--",
        )
        ax1.plot(
            self.y[:, 1],
            self.z[:, 1] - self.env.elevation,
            zs=minXY,
            zdir="x",
            linestyle="--",
        )
        ax1.plot(
            self.x[:, 1], self.y[:, 1], self.z[:, 1] - self.env.elevation, linewidth="2"
        )
        ax1.scatter(0, 0, 0)
        ax1.set_xlabel("X - East (m)")
        ax1.set_ylabel("Y - North (m)")
        ax1.set_zlabel("Z - Altitude Above Ground Level (m)")
        ax1.set_title("Flight Trajectory")
        ax1.set_zlim3d([0, maxZ])
        ax1.set_ylim3d([minXY, maxXY])
        ax1.set_xlim3d([minXY, maxXY])
        ax1.view_init(15, 45)
        plt.show()

        return None

    def plotLinearKinematicsData(self):
        """Prints out all Kinematics graphs available about the Flight

        Parameters
        ----------
        None

        Return
        ------
        None
        """

        # Velocity and acceleration plots
        fig2 = plt.figure(figsize=(9, 12))

        ax1 = plt.subplot(414)
        ax1.plot(self.vx[:, 0], self.vx[:, 1], color="#ff7f0e")
        ax1.set_xlim(0, self.tFinal)
        ax1.set_title("Velocity X | Acceleration X")
        ax1.set_xlabel("Time (s)")
        ax1.set_ylabel("Velocity X (m/s)", color="#ff7f0e")
        ax1.tick_params("y", colors="#ff7f0e")
        ax1.grid(True)

        ax1up = ax1.twinx()
        ax1up.plot(self.ax[:, 0], self.ax[:, 1], color="#1f77b4")
        ax1up.set_ylabel("Acceleration X (m/s²)", color="#1f77b4")
        ax1up.tick_params("y", colors="#1f77b4")

        ax2 = plt.subplot(413)
        ax2.plot(self.vy[:, 0], self.vy[:, 1], color="#ff7f0e")
        ax2.set_xlim(0, self.tFinal)
        ax2.set_title("Velocity Y | Acceleration Y")
        ax2.set_xlabel("Time (s)")
        ax2.set_ylabel("Velocity Y (m/s)", color="#ff7f0e")
        ax2.tick_params("y", colors="#ff7f0e")
        ax2.grid(True)

        ax2up = ax2.twinx()
        ax2up.plot(self.ay[:, 0], self.ay[:, 1], color="#1f77b4")
        ax2up.set_ylabel("Acceleration Y (m/s²)", color="#1f77b4")
        ax2up.tick_params("y", colors="#1f77b4")

        ax3 = plt.subplot(412)
        ax3.plot(self.vz[:, 0], self.vz[:, 1], color="#ff7f0e")
        ax3.set_xlim(0, self.tFinal)
        ax3.set_title("Velocity Z | Acceleration Z")
        ax3.set_xlabel("Time (s)")
        ax3.set_ylabel("Velocity Z (m/s)", color="#ff7f0e")
        ax3.tick_params("y", colors="#ff7f0e")
        ax3.grid(True)

        ax3up = ax3.twinx()
        ax3up.plot(self.az[:, 0], self.az[:, 1], color="#1f77b4")
        ax3up.set_ylabel("Acceleration Z (m/s²)", color="#1f77b4")
        ax3up.tick_params("y", colors="#1f77b4")

        ax4 = plt.subplot(411)
        ax4.plot(self.speed[:, 0], self.speed[:, 1], color="#ff7f0e")
        ax4.set_xlim(0, self.tFinal)
        ax4.set_title("Velocity Magnitude | Acceleration Magnitude")
        ax4.set_xlabel("Time (s)")
        ax4.set_ylabel("Velocity (m/s)", color="#ff7f0e")
        ax4.tick_params("y", colors="#ff7f0e")
        ax4.grid(True)

        ax4up = ax4.twinx()
        ax4up.plot(self.acceleration[:, 0], self.acceleration[:, 1], color="#1f77b4")
        ax4up.set_ylabel("Acceleration (m/s²)", color="#1f77b4")
        ax4up.tick_params("y", colors="#1f77b4")

        plt.subplots_adjust(hspace=0.5)
        plt.show()
        return None

    def plotAttitudeData(self):
        """Prints out all Angular position graphs available about the Flight

        Parameters
        ----------
        None

        Return
        ------
        None
        """

        # Get index of time before parachute event
        if len(self.parachuteEvents) > 0:
            eventTime = self.parachuteEvents[0][0] + self.parachuteEvents[0][1].lag
            eventTimeIndex = np.nonzero(self.x[:, 0] == eventTime)[0][0]
        else:
            eventTime = self.tFinal
            eventTimeIndex = -1

        # Angular position plots
        fig3 = plt.figure(figsize=(9, 12))

        ax1 = plt.subplot(411)
        ax1.plot(self.e0[:, 0], self.e0[:, 1], label="$e_0$")
        ax1.plot(self.e1[:, 0], self.e1[:, 1], label="$e_1$")
        ax1.plot(self.e2[:, 0], self.e2[:, 1], label="$e_2$")
        ax1.plot(self.e3[:, 0], self.e3[:, 1], label="$e_3$")
        ax1.set_xlim(0, eventTime)
        ax1.set_xlabel("Time (s)")
        ax1.set_ylabel("Euler Parameters")
        ax1.set_title("Euler Parameters")
        ax1.legend()
        ax1.grid(True)

        ax2 = plt.subplot(412)
        ax2.plot(self.psi[:, 0], self.psi[:, 1])
        ax2.set_xlim(0, eventTime)
        ax2.set_xlabel("Time (s)")
        ax2.set_ylabel("ψ (°)")
        ax2.set_title("Euler Precession Angle")
        ax2.grid(True)

        ax3 = plt.subplot(413)
        ax3.plot(self.theta[:, 0], self.theta[:, 1], label="θ - Nutation")
        ax3.set_xlim(0, eventTime)
        ax3.set_xlabel("Time (s)")
        ax3.set_ylabel("θ (°)")
        ax3.set_title("Euler Nutation Angle")
        ax3.grid(True)

        ax4 = plt.subplot(414)
        ax4.plot(self.phi[:, 0], self.phi[:, 1], label="φ - Spin")
        ax4.set_xlim(0, eventTime)
        ax4.set_xlabel("Time (s)")
        ax4.set_ylabel("φ (°)")
        ax4.set_title("Euler Spin Angle")
        ax4.grid(True)

        plt.subplots_adjust(hspace=0.5)
        plt.show()

        return None

    def plotFlightPathAngleData(self):
        """Prints out Flight path and Rocket Attitude angle graphs available
        about the Flight

        Parameters
        ----------
        None

        Return
        ------
        None
        """

        # Get index of time before parachute event
        if len(self.parachuteEvents) > 0:
            eventTime = self.parachuteEvents[0][0] + self.parachuteEvents[0][1].lag
            eventTimeIndex = np.nonzero(self.x[:, 0] == eventTime)[0][0]
        else:
            eventTime = self.tFinal
            eventTimeIndex = -1

        # Path, Attitude and Lateral Attitude Angle
        # Angular position plots
        fig5 = plt.figure(figsize=(9, 6))

        ax1 = plt.subplot(211)
        ax1.plot(self.pathAngle[:, 0], self.pathAngle[:, 1], label="Flight Path Angle")
        ax1.plot(
            self.attitudeAngle[:, 0],
            self.attitudeAngle[:, 1],
            label="Rocket Attitude Angle",
        )
        ax1.set_xlim(0, eventTime)
        ax1.legend()
        ax1.grid(True)
        ax1.set_xlabel("Time (s)")
        ax1.set_ylabel("Angle (°)")
        ax1.set_title("Flight Path and Attitude Angle")

        ax2 = plt.subplot(212)
        ax2.plot(self.lateralAttitudeAngle[:, 0], self.lateralAttitudeAngle[:, 1])
        ax2.set_xlim(0, eventTime)
        ax2.set_xlabel("Time (s)")
        ax2.set_ylabel("Lateral Attitude Angle (°)")
        ax2.set_title("Lateral Attitude Angle")
        ax2.grid(True)

        plt.subplots_adjust(hspace=0.5)
        plt.show()

        return None

    def plotAngularKinematicsData(self):
        """Prints out all Angular velocity and acceleration graphs available
        about the Flight

        Parameters
        ----------
        None

        Return
        ------
        None
        """

        # Get index of time before parachute event
        if len(self.parachuteEvents) > 0:
            eventTime = self.parachuteEvents[0][0] + self.parachuteEvents[0][1].lag
            eventTimeIndex = np.nonzero(self.x[:, 0] == eventTime)[0][0]
        else:
            eventTime = self.tFinal
            eventTimeIndex = -1

        # Angular velocity and acceleration plots
        fig4 = plt.figure(figsize=(9, 9))
        ax1 = plt.subplot(311)
        ax1.plot(self.w1[:, 0], self.w1[:, 1], color="#ff7f0e")
        ax1.set_xlim(0, eventTime)
        ax1.set_xlabel("Time (s)")
        ax1.set_ylabel(r"Angular Velocity - ${\omega_1}$ (rad/s)", color="#ff7f0e")
        ax1.set_title(
            r"Angular Velocity ${\omega_1}$ | Angular Acceleration ${\alpha_1}$"
        )
        ax1.tick_params("y", colors="#ff7f0e")
        ax1.grid(True)

        ax1up = ax1.twinx()
        ax1up.plot(self.alpha1[:, 0], self.alpha1[:, 1], color="#1f77b4")
        ax1up.set_ylabel(
            r"Angular Acceleration - ${\alpha_1}$ (rad/s²)", color="#1f77b4"
        )
        ax1up.tick_params("y", colors="#1f77b4")

        ax2 = plt.subplot(312)
        ax2.plot(self.w2[:, 0], self.w2[:, 1], color="#ff7f0e")
        ax2.set_xlim(0, eventTime)
        ax2.set_xlabel("Time (s)")
        ax2.set_ylabel(r"Angular Velocity - ${\omega_2}$ (rad/s)", color="#ff7f0e")
        ax2.set_title(
            r"Angular Velocity ${\omega_2}$ | Angular Acceleration ${\alpha_2}$"
        )
        ax2.tick_params("y", colors="#ff7f0e")
        ax2.grid(True)

        ax2up = ax2.twinx()
        ax2up.plot(self.alpha2[:, 0], self.alpha2[:, 1], color="#1f77b4")
        ax2up.set_ylabel(
            r"Angular Acceleration - ${\alpha_2}$ (rad/s²)", color="#1f77b4"
        )
        ax2up.tick_params("y", colors="#1f77b4")

        ax3 = plt.subplot(313)
        ax3.plot(self.w3[:, 0], self.w3[:, 1], color="#ff7f0e")
        ax3.set_xlim(0, eventTime)
        ax3.set_xlabel("Time (s)")
        ax3.set_ylabel(r"Angular Velocity - ${\omega_3}$ (rad/s)", color="#ff7f0e")
        ax3.set_title(
            r"Angular Velocity ${\omega_3}$ | Angular Acceleration ${\alpha_3}$"
        )
        ax3.tick_params("y", colors="#ff7f0e")
        ax3.grid(True)

        ax3up = ax3.twinx()
        ax3up.plot(self.alpha3[:, 0], self.alpha3[:, 1], color="#1f77b4")
        ax3up.set_ylabel(
            r"Angular Acceleration - ${\alpha_3}$ (rad/s²)", color="#1f77b4"
        )
        ax3up.tick_params("y", colors="#1f77b4")

        plt.subplots_adjust(hspace=0.5)
        plt.show()

        return None

    def plotTrajectoryForceData(self):
        """Prints out all Forces and Moments graphs available about the Flight

        Parameters
        ----------
        None

        Return
        ------
        None
        """

        # Get index of out of rail time
        outOfRailTimeIndexes = np.nonzero(self.x[:, 0] == self.outOfRailTime)
        outOfRailTimeIndex = (
            -1 if len(outOfRailTimeIndexes) == 0 else outOfRailTimeIndexes[0][0]
        )

        # Get index of time before parachute event
        if len(self.parachuteEvents) > 0:
            eventTime = self.parachuteEvents[0][0] + self.parachuteEvents[0][1].lag
            eventTimeIndex = np.nonzero(self.x[:, 0] == eventTime)[0][0]
        else:
            eventTime = self.tFinal
            eventTimeIndex = -1

        # Rail Button Forces
        if self.rocket.railButtons is not None:
            fig6 = plt.figure(figsize=(9, 6))

            ax1 = plt.subplot(211)
            ax1.plot(
                self.railButton1NormalForce[:outOfRailTimeIndex, 0],
                self.railButton1NormalForce[:outOfRailTimeIndex, 1],
                label="Upper Rail Button",
            )
            ax1.plot(
                self.railButton2NormalForce[:outOfRailTimeIndex, 0],
                self.railButton2NormalForce[:outOfRailTimeIndex, 1],
                label="Lower Rail Button",
            )
            ax1.set_xlim(
                0, self.outOfRailTime if self.outOfRailTime > 0 else self.tFinal
            )
            ax1.legend()
            ax1.grid(True)
            ax1.set_xlabel("Time (s)")
            ax1.set_ylabel("Normal Force (N)")
            ax1.set_title("Rail Buttons Normal Force")

            ax2 = plt.subplot(212)
            ax2.plot(
                self.railButton1ShearForce[:outOfRailTimeIndex, 0],
                self.railButton1ShearForce[:outOfRailTimeIndex, 1],
                label="Upper Rail Button",
            )
            ax2.plot(
                self.railButton2ShearForce[:outOfRailTimeIndex, 0],
                self.railButton2ShearForce[:outOfRailTimeIndex, 1],
                label="Lower Rail Button",
            )
            ax2.set_xlim(
                0, self.outOfRailTime if self.outOfRailTime > 0 else self.tFinal
            )
            ax2.legend()
            ax2.grid(True)
            ax2.set_xlabel("Time (s)")
            ax2.set_ylabel("Shear Force (N)")
            ax2.set_title("Rail Buttons Shear Force")

            plt.subplots_adjust(hspace=0.5)
            plt.show()

        # Aerodynamic force and moment plots
        fig7 = plt.figure(figsize=(9, 12))

        ax1 = plt.subplot(411)
        ax1.plot(
            self.aerodynamicLift[:eventTimeIndex, 0],
            self.aerodynamicLift[:eventTimeIndex, 1],
            label="Resultant",
        )
        ax1.plot(self.R1[:eventTimeIndex, 0], self.R1[:eventTimeIndex, 1], label="R1")
        ax1.plot(self.R2[:eventTimeIndex, 0], self.R2[:eventTimeIndex, 1], label="R2")
        ax1.set_xlim(0, eventTime)
        ax1.legend()
        ax1.set_xlabel("Time (s)")
        ax1.set_ylabel("Lift Force (N)")
        ax1.set_title("Aerodynamic Lift Resultant Force")
        ax1.grid()

        ax2 = plt.subplot(412)
        ax2.plot(
            self.aerodynamicDrag[:eventTimeIndex, 0],
            self.aerodynamicDrag[:eventTimeIndex, 1],
        )
        ax2.set_xlim(0, eventTime)
        ax2.set_xlabel("Time (s)")
        ax2.set_ylabel("Drag Force (N)")
        ax2.set_title("Aerodynamic Drag Force")
        ax2.grid()

        ax3 = plt.subplot(413)
        ax3.plot(
            self.aerodynamicBendingMoment[:eventTimeIndex, 0],
            self.aerodynamicBendingMoment[:eventTimeIndex, 1],
            label="Resultant",
        )
        ax3.plot(self.M1[:eventTimeIndex, 0], self.M1[:eventTimeIndex, 1], label="M1")
        ax3.plot(self.M2[:eventTimeIndex, 0], self.M2[:eventTimeIndex, 1], label="M2")
        ax3.set_xlim(0, eventTime)
        ax3.legend()
        ax3.set_xlabel("Time (s)")
        ax3.set_ylabel("Bending Moment (N m)")
        ax3.set_title("Aerodynamic Bending Resultant Moment")
        ax3.grid()

        ax4 = plt.subplot(414)
        ax4.plot(
            self.aerodynamicSpinMoment[:eventTimeIndex, 0],
            self.aerodynamicSpinMoment[:eventTimeIndex, 1],
        )
        ax4.set_xlim(0, eventTime)
        ax4.set_xlabel("Time (s)")
        ax4.set_ylabel("Spin Moment (N m)")
        ax4.set_title("Aerodynamic Spin Moment")
        ax4.grid()

        plt.subplots_adjust(hspace=0.5)
        plt.show()

        return None

    def plotEnergyData(self):
        """Prints out all Energy components graphs available about the Flight

        Returns
        -------
        None
        """

        # Get index of out of rail time
        outOfRailTimeIndexes = np.nonzero(self.x[:, 0] == self.outOfRailTime)
        outOfRailTimeIndex = (
            -1 if len(outOfRailTimeIndexes) == 0 else outOfRailTimeIndexes[0][0]
        )

        # Get index of time before parachute event
        if len(self.parachuteEvents) > 0:
            eventTime = self.parachuteEvents[0][0] + self.parachuteEvents[0][1].lag
            eventTimeIndex = np.nonzero(self.x[:, 0] == eventTime)[0][0]
        else:
            eventTime = self.tFinal
            eventTimeIndex = -1

        fig8 = plt.figure(figsize=(9, 9))

        ax1 = plt.subplot(411)
        ax1.plot(
            self.kineticEnergy[:, 0], self.kineticEnergy[:, 1], label="Kinetic Energy"
        )
        ax1.plot(
            self.rotationalEnergy[:, 0],
            self.rotationalEnergy[:, 1],
            label="Rotational Energy",
        )
        ax1.plot(
            self.translationalEnergy[:, 0],
            self.translationalEnergy[:, 1],
            label="Translational Energy",
        )
        ax1.set_xlim(0, self.apogeeTime if self.apogeeTime != 0.0 else self.tFinal)
        ax1.ticklabel_format(style="sci", axis="y", scilimits=(0, 0))
        ax1.set_title("Kinetic Energy Components")
        ax1.set_xlabel("Time (s)")
        ax1.set_ylabel("Energy (J)")

        ax1.legend()
        ax1.grid()

        ax2 = plt.subplot(412)
        ax2.plot(self.totalEnergy[:, 0], self.totalEnergy[:, 1], label="Total Energy")
        ax2.plot(
            self.kineticEnergy[:, 0], self.kineticEnergy[:, 1], label="Kinetic Energy"
        )
        ax2.plot(
            self.potentialEnergy[:, 0],
            self.potentialEnergy[:, 1],
            label="Potential Energy",
        )
        ax2.set_xlim(0, self.apogeeTime if self.apogeeTime != 0.0 else self.tFinal)
        ax2.ticklabel_format(style="sci", axis="y", scilimits=(0, 0))
        ax2.set_title("Total Mechanical Energy Components")
        ax2.set_xlabel("Time (s)")
        ax2.set_ylabel("Energy (J)")
        ax2.legend()
        ax2.grid()

        ax3 = plt.subplot(413)
        ax3.plot(self.thrustPower[:, 0], self.thrustPower[:, 1], label="|Thrust Power|")
        ax3.set_xlim(0, self.rocket.motor.burnOutTime)
        ax3.ticklabel_format(style="sci", axis="y", scilimits=(0, 0))
        ax3.set_title("Thrust Absolute Power")
        ax3.set_xlabel("Time (s)")
        ax3.set_ylabel("Power (W)")
        ax3.legend()
        ax3.grid()

        ax4 = plt.subplot(414)
        ax4.plot(self.dragPower[:, 0], -self.dragPower[:, 1], label="|Drag Power|")
        ax4.set_xlim(0, self.apogeeTime if self.apogeeTime != 0.0 else self.tFinal)
        ax3.ticklabel_format(style="sci", axis="y", scilimits=(0, 0))
        ax4.set_title("Drag Absolute Power")
        ax4.set_xlabel("Time (s)")
        ax4.set_ylabel("Power (W)")
        ax4.legend()
        ax4.grid()

        plt.subplots_adjust(hspace=1)
        plt.show()

        return None

    def plotFluidMechanicsData(self):
        """Prints out a summary of the Fluid Mechanics graphs available about
        the Flight

        Parameters
        ----------
        None

        Return
        ------
        None
        """

        # Get index of out of rail time
        outOfRailTimeIndexes = np.nonzero(self.x[:, 0] == self.outOfRailTime)
        outOfRailTimeIndex = (
            -1 if len(outOfRailTimeIndexes) == 0 else outOfRailTimeIndexes[0][0]
        )

        # Trajectory Fluid Mechanics Plots
        fig10 = plt.figure(figsize=(9, 12))

        ax1 = plt.subplot(411)
        ax1.plot(self.MachNumber[:, 0], self.MachNumber[:, 1])
        ax1.set_xlim(0, self.tFinal)
        ax1.set_title("Mach Number")
        ax1.set_xlabel("Time (s)")
        ax1.set_ylabel("Mach Number")
        ax1.grid()

        ax2 = plt.subplot(412)
        ax2.plot(self.ReynoldsNumber[:, 0], self.ReynoldsNumber[:, 1])
        ax2.set_xlim(0, self.tFinal)
        ax2.ticklabel_format(style="sci", axis="y", scilimits=(0, 0))
        ax2.set_title("Reynolds Number")
        ax2.set_xlabel("Time (s)")
        ax2.set_ylabel("Reynolds Number")
        ax2.grid()

        ax3 = plt.subplot(413)
        ax3.plot(
            self.dynamicPressure[:, 0],
            self.dynamicPressure[:, 1],
            label="Dynamic Pressure",
        )
        ax3.plot(
            self.totalPressure[:, 0], self.totalPressure[:, 1], label="Total Pressure"
        )
        ax3.plot(self.pressure[:, 0], self.pressure[:, 1], label="Static Pressure")
        ax3.set_xlim(0, self.tFinal)
        ax3.legend()
        ax3.ticklabel_format(style="sci", axis="y", scilimits=(0, 0))
        ax3.set_title("Total and Dynamic Pressure")
        ax3.set_xlabel("Time (s)")
        ax3.set_ylabel("Pressure (Pa)")
        ax3.grid()

        ax4 = plt.subplot(414)
        ax4.plot(self.angleOfAttack[:, 0], self.angleOfAttack[:, 1])
        # Make sure bottom and top limits are different
        if self.outOfRailTime * self.angleOfAttack(self.outOfRailTime) != 0:
            ax4.set_xlim(self.outOfRailTime, 10 * self.outOfRailTime + 1)
            ax4.set_ylim(0, self.angleOfAttack(self.outOfRailTime))
        ax4.set_title("Angle of Attack")
        ax4.set_xlabel("Time (s)")
        ax4.set_ylabel("Angle of Attack (°)")
        ax4.grid()

        plt.subplots_adjust(hspace=0.5)
        plt.show()

        return None

    def calculateFinFlutterAnalysis(self, finThickness, shearModulus):
        """Calculate, create and plot the Fin Flutter velocity, based on the
        pressure profile provided by Atmospheric model selected. It considers the
        Flutter Boundary Equation that is based on a calculation published in
        NACA Technical Paper 4197.
        Be careful, these results are only estimates of a real problem and may
        not be useful for fins made from non-isotropic materials. These results
        should not be used as a way to fully prove the safety of any rocket’s fins.
        IMPORTANT: This function works if only a single set of fins is added

        Parameters
        ----------
        finThickness : float
            The fin thickness, in meters
        shearModulus : float
            Shear Modulus of fins' material, must be given in Pascal

        Return
        ------
        None
        """

        s = (self.rocket.tipChord + self.rocket.rootChord) * self.rocket.span / 2
        ar = self.rocket.span * self.rocket.span / s
        la = self.rocket.tipChord / self.rocket.rootChord

        # Calculate the Fin Flutter Mach Number
        self.flutterMachNumber = (
            (shearModulus * 2 * (ar + 2) * (finThickness / self.rocket.rootChord) ** 3)
            / (1.337 * (ar**3) * (la + 1) * self.pressure)
        ) ** 0.5

        # Calculate difference between Fin Flutter Mach Number and the Rocket Speed
        self.difference = self.flutterMachNumber - self.MachNumber

        # Calculate a safety factor for flutter
        self.safetyFactor = self.flutterMachNumber / self.MachNumber

        # Calculate the minimum Fin Flutter Mach Number and Velocity
        # Calculate the time and height of minimum Fin Flutter Mach Number
        minflutterMachNumberTimeIndex = np.argmin(self.flutterMachNumber[:, 1])
        minflutterMachNumber = self.flutterMachNumber[minflutterMachNumberTimeIndex, 1]
        minMFTime = self.flutterMachNumber[minflutterMachNumberTimeIndex, 0]
        minMFHeight = self.z(minMFTime) - self.env.elevation
        minMFVelocity = minflutterMachNumber * self.env.speedOfSound(minMFHeight)

        # Calculate minimum difference between Fin Flutter Mach Number and the Rocket Speed
        # Calculate the time and height of the difference ...
        minDifferenceTimeIndex = np.argmin(self.difference[:, 1])
        minDif = self.difference[minDifferenceTimeIndex, 1]
        minDifTime = self.difference[minDifferenceTimeIndex, 0]
        minDifHeight = self.z(minDifTime) - self.env.elevation
        minDifVelocity = minDif * self.env.speedOfSound(minDifHeight)

        # Calculate the minimum Fin Flutter Safety factor
        # Calculate the time and height of minimum Fin Flutter Safety factor
        minSFTimeIndex = np.argmin(self.safetyFactor[:, 1])
        minSF = self.safetyFactor[minSFTimeIndex, 1]
        minSFTime = self.safetyFactor[minSFTimeIndex, 0]
        minSFHeight = self.z(minSFTime) - self.env.elevation

        # Print fin's geometric parameters
        print("Fin's geometric parameters")
        print("Surface area (S): {:.4f} m2".format(s))
        print("Aspect ratio (AR): {:.3f}".format(ar))
        print("TipChord/RootChord = \u03BB = {:.3f}".format(la))
        print("Fin Thickness: {:.5f} m".format(finThickness))

        # Print fin's material properties
        print("\n\nFin's material properties")
        print("Shear Modulus (G): {:.3e} Pa".format(shearModulus))

        # Print a summary of the Fin Flutter Analysis
        print("\n\nFin Flutter Analysis")
        print(
            "Minimum Fin Flutter Velocity: {:.3f} m/s at {:.2f} s".format(
                minMFVelocity, minMFTime
            )
        )
        print("Minimum Fin Flutter Mach Number: {:.3f} ".format(minflutterMachNumber))
        # print(
        #    "Altitude of minimum Fin Flutter Velocity: {:.3f} m (AGL)".format(
        #        minMFHeight
        #    )
        # )
        print(
            "Minimum of (Fin Flutter Mach Number - Rocket Speed): {:.3f} m/s at {:.2f} s".format(
                minDifVelocity, minDifTime
            )
        )
        print(
            "Minimum of (Fin Flutter Mach Number - Rocket Speed): {:.3f} Mach at {:.2f} s".format(
                minDif, minDifTime
            )
        )
        # print(
        #    "Altitude of minimum (Fin Flutter Mach Number - Rocket Speed): {:.3f} m (AGL)".format(
        #        minDifHeight
        #    )
        # )
        print(
            "Minimum Fin Flutter Safety Factor: {:.3f} at {:.2f} s".format(
                minSF, minSFTime
            )
        )
        print(
            "Altitude of minimum Fin Flutter Safety Factor: {:.3f} m (AGL)\n\n".format(
                minSFHeight
            )
        )

        # Create plots
        fig12 = plt.figure(figsize=(6, 9))
        ax1 = plt.subplot(311)
        ax1.plot()
        ax1.plot(
            self.flutterMachNumber[:, 0],
            self.flutterMachNumber[:, 1],
            label="Fin flutter Mach Number",
        )
        ax1.plot(
            self.MachNumber[:, 0],
            self.MachNumber[:, 1],
            label="Rocket Freestream Speed",
        )
        ax1.set_xlim(0, self.apogeeTime if self.apogeeTime != 0.0 else self.tFinal)
        ax1.set_title("Fin Flutter Mach Number x Time(s)")
        ax1.set_xlabel("Time (s)")
        ax1.set_ylabel("Mach")
        ax1.legend()
        ax1.grid(True)

        ax2 = plt.subplot(312)
        ax2.plot(self.difference[:, 0], self.difference[:, 1])
        ax2.set_xlim(0, self.apogeeTime if self.apogeeTime != 0.0 else self.tFinal)
        ax2.set_title("Mach flutter - Freestream velocity")
        ax2.set_xlabel("Time (s)")
        ax2.set_ylabel("Mach")
        ax2.grid()

        ax3 = plt.subplot(313)
        ax3.plot(self.safetyFactor[:, 0], self.safetyFactor[:, 1])
        ax3.set_xlim(self.outOfRailTime, self.apogeeTime)
        ax3.set_ylim(0, 6)
        ax3.set_title("Fin Flutter Safety Factor")
        ax3.set_xlabel("Time (s)")
        ax3.set_ylabel("Safety Factor")
        ax3.grid()

        plt.subplots_adjust(hspace=0.5)
        plt.show()

        return None

    def plotStabilityAndControlData(self):
        """Prints out Rocket Stability and Control parameters graphs available
        about the Flight

        Parameters
        ----------
        None

        Return
        ------
        None
        """

        fig9 = plt.figure(figsize=(9, 6))

        ax1 = plt.subplot(211)
        ax1.plot(self.staticMargin[:, 0], self.staticMargin[:, 1])
        ax1.set_xlim(0, self.staticMargin[:, 0][-1])
        ax1.set_title("Static Margin")
        ax1.set_xlabel("Time (s)")
        ax1.set_ylabel("Static Margin (c)")
        ax1.grid()

        ax2 = plt.subplot(212)
        maxAttitude = max(self.attitudeFrequencyResponse[:, 1])
        maxAttitude = maxAttitude if maxAttitude != 0 else 1
        ax2.plot(
            self.attitudeFrequencyResponse[:, 0],
            self.attitudeFrequencyResponse[:, 1] / maxAttitude,
            label="Attitude Angle",
        )
        maxOmega1 = max(self.omega1FrequencyResponse[:, 1])
        maxOmega1 = maxOmega1 if maxOmega1 != 0 else 1
        ax2.plot(
            self.omega1FrequencyResponse[:, 0],
            self.omega1FrequencyResponse[:, 1] / maxOmega1,
            label=r"$\omega_1$",
        )
        maxOmega2 = max(self.omega2FrequencyResponse[:, 1])
        maxOmega2 = maxOmega2 if maxOmega2 != 0 else 1
        ax2.plot(
            self.omega2FrequencyResponse[:, 0],
            self.omega2FrequencyResponse[:, 1] / maxOmega2,
            label=r"$\omega_2$",
        )
        maxOmega3 = max(self.omega3FrequencyResponse[:, 1])
        maxOmega3 = maxOmega3 if maxOmega3 != 0 else 1
        ax2.plot(
            self.omega3FrequencyResponse[:, 0],
            self.omega3FrequencyResponse[:, 1] / maxOmega3,
            label=r"$\omega_3$",
        )
        ax2.set_title("Frequency Response")
        ax2.set_xlabel("Frequency (Hz)")
        ax2.set_ylabel("Amplitude Magnitude Normalized")
        ax2.set_xlim(0, 5)
        ax2.legend()
        ax2.grid()

        plt.subplots_adjust(hspace=0.5)
        plt.show()

        return None

    def plotPressureSignals(self):
        """Prints out all Parachute Trigger Pressure Signals.
        This function can be called also for plot pressure data for flights
        without Parachutes, in this case the Pressure Signals will be simply
        the pressure provided by the atmosphericModel, at Flight z positions.
        This means that no noise will be considered if at least one parachute
        has not been added.

        This function aims to help the engineer to visually check if there
        are anomalies with the Flight Simulation.

        Parameters
        ----------
        None

        Return
        ------
        None
        """

        if len(self.rocket.parachutes) == 0:
            plt.figure()
            ax1 = plt.subplot(111)
            ax1.plot(self.z[:, 0], self.env.pressure(self.z[:, 1]))
            ax1.set_title("Pressure at Rocket's Altitude")
            ax1.set_xlabel("Time (s)")
            ax1.set_ylabel("Pressure (Pa)")
            ax1.set_xlim(0, self.tFinal)
            ax1.grid()

            plt.show()

        else:
            for parachute in self.rocket.parachutes:
                print("Parachute: ", parachute.name)
                parachute.noiseSignalFunction()
                parachute.noisyPressureSignalFunction()
                parachute.cleanPressureSignalFunction()

        return None

    def exportPressures(self, fileName, timeStep):
        """Exports the pressure experienced by the rocket during the flight to
        an external file, the '.csv' format is recommended, as the columns will
        be separated by commas. It can handle flights with or without parachutes,
        although it is not possible to get a noisy pressure signal if no
        parachute is added.

        If a parachute is added, the file will contain 3 columns: time in seconds,
        clean pressure in Pascals and noisy pressure in Pascals. For flights without
        parachutes, the third column will be discarded

        This function was created especially for the 'Projeto Jupiter' Electronics
        Subsystems team and aims to help in configuring micro-controllers.

        Parameters
        ----------
        fileName : string
            The final file name,
        timeStep : float
            Time step desired for the final file

        Return
        ------
        None
        """

        timePoints = np.arange(0, self.tFinal, timeStep)

        # Create the file
        file = open(fileName, "w")

        if len(self.rocket.parachutes) == 0:
            pressure = self.env.pressure(self.z(timePoints))
            for i in range(0, timePoints.size, 1):
                file.write("{:f}, {:.5f}\n".format(timePoints[i], pressure[i]))

        else:
            for parachute in self.rocket.parachutes:
                for i in range(0, timePoints.size, 1):
                    pCl = parachute.cleanPressureSignalFunction(timePoints[i])
                    pNs = parachute.noisyPressureSignalFunction(timePoints[i])
                    file.write("{:f}, {:.5f}, {:.5f}\n".format(timePoints[i], pCl, pNs))
                # We need to save only 1 parachute data
                pass

        file.close()

        return None

    def exportData(self, fileName, *variables, timeStep=None):
        """Exports flight data to a comma separated value file (.csv).

        Data is exported in columns, with the first column representing time
        steps. The first line of the file is a header line, specifying the
        meaning of each column and its units.

        Parameters
        ----------
        fileName : string
            The file name or path of the exported file. Example: flight_data.csv.
            Do not use forbidden characters, such as '/' in Linux/Unix and
            '<, >, :, ", /, \\, | ?, *' in Windows.
        variables : strings, optional
            Names of the data variables which shall be exported. Must be Flight
            classes attribute which are an instance of the Function class. Usage
            example: TestFlight.exportData('test.csv', 'z', 'angleOfAttack', 'machNumber').
        timeStep : float, optional
            Time step desired for the data. If None, all integration time steps
            will be exported. Otherwise, linear interpolation is carried out to
            calculate values at the desired time steps. Example: 0.001.
        """

        # Fast evaluation for the most basic scenario
        if timeStep is None and len(variables) == 0:
            np.savetxt(
                fileName,
                self.solution,
                fmt="%.6f",
                delimiter=",",
                header=""
                "Time (s),"
                "X (m),"
                "Y (m),"
                "Z (m),"
                "E0,"
                "E1,"
                "E2,"
                "E3,"
                "W1 (rad/s),"
                "W2 (rad/s),"
                "W3 (rad/s)",
            )
            return

        # Not so fast evaluation for general case
        if variables is None:
            variables = [
                "x",
                "y",
                "z",
                "vx",
                "vy",
                "vz",
                "e0",
                "e1",
                "e2",
                "e3",
                "w1",
                "w2",
                "w3",
            ]

        if timeStep is None:
            # Get time from any Function, should all be the same
            timePoints = self.x[:, 0]
        else:
            timePoints = np.arange(self.tInitial, self.tFinal, timeStep)

        exportedMatrix = [timePoints]
        exportedHeader = "Time (s)"

        # Loop through variables, get points and names (for the header)
        for variable in variables:
            if variable in self.__dict__.keys():
                variableFunction = self.__dict__[variable]
            # Deal with variables that are not Flight attributes (e.g. 'angleOfAttack')
            # Usually, these are properties of the Flight class
            else:
                try:
                    obj = getattr(self.__class__, variable)
                    if isinstance(obj, property) or isinstance(obj, cached_property):
                        variableFunction = obj.__get__(self, self.__class__)
                except AttributeError:
                    raise AttributeError(
                        "Variable '{}' not found in Flight class".format(variable)
                    )
            variablePoints = variableFunction(timePoints)
            exportedMatrix += [variablePoints]
            exportedHeader += ", " + variableFunction.__outputs__[0]

        exportedMatrix = np.array(exportedMatrix).T  # Fix matrix orientation

        np.savetxt(
            fileName,
            exportedMatrix,
            fmt="%.6f",
            delimiter=",",
            header=exportedHeader,
            encoding="utf-8",
        )

        return

    def exportKML(
        self,
        fileName="trajectory.kml",
        timeStep=None,
        extrude=True,
        color="641400F0",
        altitudeMode="absolute",
    ):
        """Exports flight data to a .kml file, which can be opened with Google Earth to display the rocket's trajectory.

        Parameters
        ----------
        fileName : string
            The file name or path of the exported file. Example: flight_data.csv.
            Do not use forbidden characters, such as '/' in Linux/Unix and
            '<, >, :, ", /, \\, | ?, *' in Windows.
        timeStep : float, optional
            Time step desired for the data. If None, all integration time steps
            will be exported. Otherwise, linear interpolation is carried out to
            calculate values at the desired time steps. Example: 0.001.
        extrude: bool, optional
            To be used if you want to project the path over ground by using an
            extruded polygon. In case False only the linestring containing the
            flight path will be created. Default is True.
        color : str, optional
            Color of your trajectory path, need to be used in specific kml format.
            Refer to http://www.zonums.com/gmaps/kml_color/ for more info.
        altitudeMode: str
            Select elevation values format to be used on the kml file. Use
            'relativetoground' if you want use Above Ground Level elevation, or
            'absolute' if you want to parse elevation using Above Sea Level.
            Default is 'relativetoground'. Only works properly if the ground level is flat.
            Change to 'absolute' if the terrain is to irregular or contains mountains.
        Returns
        -------
        None
        """
        # Define time points vector
        if timeStep is None:
            # Get time from any Function, should all be the same
            timePoints = self.z[:, 0]
        else:
            timePoints = np.arange(self.tInitial, self.tFinal + timeStep, timeStep)
        # Open kml file with simplekml library
        kml = simplekml.Kml(open=1)
        trajectory = kml.newlinestring(name="Rocket Trajectory - Powered by RocketPy")
        coords = []
        if altitudeMode == "relativetoground":
            # In this mode the elevation data will be the Above Ground Level
            # elevation. Only works properly if the ground level is similar to
            # a plane, i.e. it might not work well if the terrain has mountains
            for t in timePoints:
                coords.append(
                    (
                        self.longitude(t),
                        self.latitude(t),
                        self.z(t) - self.env.elevation,
                    )
                )
            trajectory.coords = coords
            trajectory.altitudemode = simplekml.AltitudeMode.relativetoground
        else:  # altitudeMode == 'absolute'
            # In this case the elevation data will be the Above Sea Level elevation
            # Ensure you use the correct value on self.env.elevation, otherwise
            # the trajectory path can be offset from ground
            for t in timePoints:
                coords.append((self.longitude(t), self.latitude(t), self.z(t)))
            trajectory.coords = coords
            trajectory.altitudemode = simplekml.AltitudeMode.absolute
        # Modify style of trajectory linestring
        trajectory.style.linestyle.color = color
        trajectory.style.polystyle.color = color
        if extrude:
            trajectory.extrude = 1
        # Save the KML
        kml.save(fileName)
        print("File ", fileName, " saved with success!")

        return None

    def allInfo(self):
        """Prints out all data and graphs available about the Flight.

        Parameters
        ----------
        None

        Return
        ------
        None
        """

        # Print initial conditions
        print("Initial Conditions\n")
        self.printInitialConditionsData()

        # Print launch rail orientation
        print("\n\nLaunch Rail Orientation\n")
        print("Launch Rail Inclination: {:.2f}°".format(self.inclination))
        print("Launch Rail Heading: {:.2f}°\n\n".format(self.heading))

        # Print a summary of data about the flight
        self.info()

        print("\n\nNumerical Integration Information\n")
        self.printNumericalIntegrationSettings()

        print("\n\nTrajectory 3d Plot\n")
        self.plot3dTrajectory()

        print("\n\nTrajectory Kinematic Plots\n")
        self.plotLinearKinematicsData()

        print("\n\nAngular Position Plots\n")
        self.plotFlightPathAngleData()

        print("\n\nPath, Attitude and Lateral Attitude Angle plots\n")
        self.plotAttitudeData()

        print("\n\nTrajectory Angular Velocity and Acceleration Plots\n")
        self.plotAngularKinematicsData()

        print("\n\nTrajectory Force Plots\n")
        self.plotTrajectoryForceData()

        print("\n\nTrajectory Energy Plots\n")
        self.plotEnergyData()

        print("\n\nTrajectory Fluid Mechanics Plots\n")
        self.plotFluidMechanicsData()

        print("\n\nTrajectory Stability and Control Plots\n")
        self.plotStabilityAndControlData()

        return None

    def animate(self, start=0, stop=None, fps=12, speed=4, elev=None, azim=None):
        """Plays an animation of the flight. Not implemented yet. Only
        kinda works outside notebook.
        """
        # Set up stopping time
        stop = self.tFinal if stop is None else stop
        # Speed = 4 makes it almost real time - matplotlib is way to slow
        # Set up graph
        fig = plt.figure(figsize=(18, 15))
        axes = fig.gca(projection="3d")
        # Initialize time
        timeRange = np.linspace(start, stop, fps * (stop - start))
        # Initialize first frame
        axes.set_title("Trajectory and Velocity Animation")
        axes.set_xlabel("X (m)")
        axes.set_ylabel("Y (m)")
        axes.set_zlabel("Z (m)")
        axes.view_init(elev, azim)
        R = axes.quiver(0, 0, 0, 0, 0, 0, color="r", label="Rocket")
        V = axes.quiver(0, 0, 0, 0, 0, 0, color="g", label="Velocity")
        W = axes.quiver(0, 0, 0, 0, 0, 0, color="b", label="Wind")
        S = axes.quiver(0, 0, 0, 0, 0, 0, color="black", label="Freestream")
        axes.legend()
        # Animate
        for t in timeRange:
            R.remove()
            V.remove()
            W.remove()
            S.remove()
            # Calculate rocket position
            Rx, Ry, Rz = self.x(t), self.y(t), self.z(t)
            Ru = 1 * (2 * (self.e1(t) * self.e3(t) + self.e0(t) * self.e2(t)))
            Rv = 1 * (2 * (self.e2(t) * self.e3(t) - self.e0(t) * self.e1(t)))
            Rw = 1 * (1 - 2 * (self.e1(t) ** 2 + self.e2(t) ** 2))
            # Calculate rocket Mach number
            Vx = self.vx(t) / 340.40
            Vy = self.vy(t) / 340.40
            Vz = self.vz(t) / 340.40
            # Calculate wind Mach Number
            z = self.z(t)
            Wx = self.env.windVelocityX(z) / 20
            Wy = self.env.windVelocityY(z) / 20
            # Calculate freestream Mach Number
            Sx = self.streamVelocityX(t) / 340.40
            Sy = self.streamVelocityY(t) / 340.40
            Sz = self.streamVelocityZ(t) / 340.40
            # Plot Quivers
            R = axes.quiver(Rx, Ry, Rz, Ru, Rv, Rw, color="r")
            V = axes.quiver(Rx, Ry, Rz, -Vx, -Vy, -Vz, color="g")
            W = axes.quiver(Rx - Vx, Ry - Vy, Rz - Vz, Wx, Wy, 0, color="b")
            S = axes.quiver(Rx, Ry, Rz, Sx, Sy, Sz, color="black")
            # Adjust axis
            axes.set_xlim(Rx - 1, Rx + 1)
            axes.set_ylim(Ry - 1, Ry + 1)
            axes.set_zlim(Rz - 1, Rz + 1)
            # plt.pause(1/(fps*speed))
            try:
                plt.pause(1 / (fps * speed))
            except:
                time.sleep(1 / (fps * speed))

    def timeIterator(self, nodeList):
        i = 0
        while i < len(nodeList) - 1:
            yield i, nodeList[i]
            i += 1

    class FlightPhases:
        def __init__(self, init_list=[]):
            self.list = init_list[:]

        def __getitem__(self, index):
            return self.list[index]

        def __len__(self):
            return len(self.list)

        def __repr__(self):
            return str(self.list)

        def add(self, flightPhase, index=None):
            # Handle first phase
            if len(self.list) == 0:
                self.list.append(flightPhase)
            # Handle appending to last position
            elif index is None:
                # Check if new flight phase respects time
                previousPhase = self.list[-1]
                if flightPhase.t > previousPhase.t:
                    # All good! Add phase.
                    self.list.append(flightPhase)
                elif flightPhase.t == previousPhase.t:
                    print(
                        "WARNING: Trying to add a flight phase starting together with the one preceding it."
                    )
                    print(
                        "This may be caused by more than when parachute being triggered simultaneously."
                    )
                    flightPhase.t += 1e-7
                    self.add(flightPhase)
                elif flightPhase.t < previousPhase.t:
                    print(
                        "WARNING: Trying to add a flight phase starting before the one preceding it."
                    )
                    print(
                        "This may be caused by more than when parachute being triggered simultaneously."
                    )
                    self.add(flightPhase, -2)
            # Handle inserting into intermediary position
            else:
                # Check if new flight phase respects time
                nextPhase = self.list[index]
                previousPhase = self.list[index - 1]
                if previousPhase.t < flightPhase.t < nextPhase.t:
                    # All good! Add phase.
                    self.list.insert(index, flightPhase)
                elif flightPhase.t < previousPhase.t:
                    print(
                        "WARNING: Trying to add a flight phase starting before the one preceding it."
                    )
                    print(
                        "This may be caused by more than when parachute being triggered simultaneously."
                    )
                    self.add(flightPhase, index - 1)
                elif flightPhase.t == previousPhase.t:
                    print(
                        "WARNING: Trying to add a flight phase starting together with the one preceding it."
                    )
                    print(
                        "This may be caused by more than when parachute being triggered simultaneously."
                    )
                    flightPhase.t += 1e-7
                    self.add(flightPhase, index)
                elif flightPhase.t == nextPhase.t:
                    print(
                        "WARNING: Trying to add a flight phase starting together with the one proceeding it."
                    )
                    print(
                        "This may be caused by more than when parachute being triggered simultaneously."
                    )
                    flightPhase.t += 1e-7
                    self.add(flightPhase, index + 1)
                elif flightPhase.t > nextPhase.t:
                    print(
                        "WARNING: Trying to add a flight phase starting after the one proceeding it."
                    )
                    print(
                        "This may be caused by more than when parachute being triggered simultaneously."
                    )
                    self.add(flightPhase, index + 1)

        def addPhase(self, t, derivatives=None, callback=[], clear=True, index=None):
            self.add(self.FlightPhase(t, derivatives, callback, clear), index)

        def flushAfter(self, index):
            del self.list[index + 1 :]

        class FlightPhase:
            def __init__(self, t, derivative=None, callbacks=[], clear=True):
                self.t = t
                self.derivative = derivative
                self.callbacks = callbacks[:]
                self.clear = clear

            def __repr__(self):
                if self.derivative is None:
                    return "{Initial Time: " + str(self.t) + " | Derivative: None}"
                return (
                    "{Initial Time: "
                    + str(self.t)
                    + " | Derivative: "
                    + self.derivative.__name__
                    + "}"
                )

    class TimeNodes:
        def __init__(self, init_list=[]):
            self.list = init_list[:]

        def __getitem__(self, index):
            return self.list[index]

        def __len__(self):
            return len(self.list)

        def __repr__(self):
            return str(self.list)

        def add(self, timeNode):
            self.list.append(timeNode)

        def addNode(self, t, parachutes, callbacks):
            self.list.append(self.TimeNode(t, parachutes, callbacks))

        def addParachutes(self, parachutes, t_init, t_end):
            # Iterate over parachutes
            for parachute in parachutes:
                # Calculate start of sampling time nodes
                pcDt = 1 / parachute.samplingRate
                parachute_node_list = [
                    self.TimeNode(i * pcDt, [parachute], [])
                    for i in range(
                        math.ceil(t_init / pcDt), math.floor(t_end / pcDt) + 1
                    )
                ]
                self.list += parachute_node_list

        def sort(self):
            self.list.sort(key=(lambda node: node.t))

        def merge(self):
            # Initialize temporary list
            self.tmp_list = [self.list[0]]
            self.copy_list = self.list[1:]
            # Iterate through all other time nodes
            for node in self.copy_list:
                # If there is already another node with similar time: merge
                if abs(node.t - self.tmp_list[-1].t) < 1e-7:
                    self.tmp_list[-1].parachutes += node.parachutes
                    self.tmp_list[-1].callbacks += node.callbacks
                # Add new node to tmp list if there is none with the same time
                else:
                    self.tmp_list.append(node)
            # Save tmp list to permanent
            self.list = self.tmp_list

        def flushAfter(self, index):
            del self.list[index + 1 :]

        class TimeNode:
            def __init__(self, t, parachutes, callbacks):
                self.t = t
                self.parachutes = parachutes
                self.callbacks = callbacks

            def __repr__(self):
                return (
                    "{Initial Time: "
                    + str(self.t)
                    + " | Parachutes: "
                    + str(len(self.parachutes))
                    + "}"
                )<|MERGE_RESOLUTION|>--- conflicted
+++ resolved
@@ -8,8 +8,6 @@
 
 import math
 import time
-import warnings
-from functools import cached_property
 
 import matplotlib.pyplot as plt
 import numpy as np
@@ -86,6 +84,7 @@
             Scipy LSODA integration scheme.
 
         State Space Vector Definition:
+        (Only available after Flight.postProcess has been called.)
         Flight.x : Function
             Rocket's X coordinate (positive east) as a function of time.
         Flight.y : Function
@@ -202,6 +201,7 @@
             Stores and manages flight phases.
 
         Solution Secondary Attributes:
+        (Only available after Flight.postProcess has been called.)
         Atmospheric:
         Flight.windVelocityX : Function
             Wind velocity X (East) experienced by the rocket as a
@@ -618,79 +618,13 @@
 
         # Flight initialization
         self.__init_post_process_variables()
-<<<<<<< HEAD
         self.__init_solution_monitors()
         self.__init_flight_state()
-=======
-        # Initialize solution monitors
-        self.outOfRailTime = 0
-        self.outOfRailState = np.array([0])
-        self.outOfRailVelocity = 0
-        self.apogeeState = np.array([0])
-        self.apogeeTime = 0
-        self.apogeeX = 0
-        self.apogeeY = 0
-        self.apogee = 0
-        self.xImpact = 0
-        self.yImpact = 0
-        self.impactVelocity = 0
-        self.impactState = np.array([0])
-        self.parachuteEvents = []
-        self.postProcessed = False
-        self._drift = Function(0)
-        self._bearing = Function(0)
-        self._latitude = Function(0)
-        self._longitude = Function(0)
-        # Initialize solver monitors
-        self.functionEvaluations = []
-        self.functionEvaluationsPerTimeStep = []
-        self.timeSteps = []
-        # Initialize solution state
-        self.solution = []
-        if self.initialSolution is None:
-            # Initialize time and state variables
-            self.tInitial = 0
-            xInit, yInit, zInit = 0, 0, self.env.elevation
-            vxInit, vyInit, vzInit = 0, 0, 0
-            w1Init, w2Init, w3Init = 0, 0, 0
-            # Initialize attitude
-            psiInit = -heading * (np.pi / 180)  # Precession / Heading Angle
-            thetaInit = (inclination - 90) * (np.pi / 180)  # Nutation Angle
-            e0Init = np.cos(psiInit / 2) * np.cos(thetaInit / 2)
-            e1Init = np.cos(psiInit / 2) * np.sin(thetaInit / 2)
-            e2Init = np.sin(psiInit / 2) * np.sin(thetaInit / 2)
-            e3Init = np.sin(psiInit / 2) * np.cos(thetaInit / 2)
-            # Store initial conditions
-            self.initialSolution = [
-                self.tInitial,
-                xInit,
-                yInit,
-                zInit,
-                vxInit,
-                vyInit,
-                vzInit,
-                e0Init,
-                e1Init,
-                e2Init,
-                e3Init,
-                w1Init,
-                w2Init,
-                w3Init,
-            ]
-            # Set initial derivative for rail phase
-            self.initialDerivative = self.uDotRail1
-        else:
-            # Initial solution given, ignore rail phase
-            # TODO: Check if rocket is actually out of rail. Otherwise, start at rail
-            self.outOfRailState = self.initialSolution[1:]
-            self.outOfRailTime = self.initialSolution[0]
-            self.initialDerivative = self.uDot
->>>>>>> ce5a7308
 
         self.tInitial = self.initialSolution[0]
         self.solution.append(self.initialSolution)
         self.t = self.solution[-1][0]
-        self.ySol = self.solution[-1][1:]
+        self.y = self.solution[-1][1:]
 
         # Calculate normal and lateral surface wind
         windU = self.env.windVelocityX(self.env.elevation)
@@ -726,7 +660,7 @@
             phase.solver = integrate.LSODA(
                 phase.derivative,
                 t0=phase.t,
-                y0=self.ySol,
+                y0=self.y,
                 t_bound=phase.timeBound,
                 min_step=self.minTimeStep,
                 max_step=self.maxTimeStep,
@@ -735,7 +669,7 @@
             )
             # print('\n\tSolver Initialization Details')
             # print('\tInitial Time: ', phase.t)
-            # print('\tInitial State: ', self.ySol)
+            # print('\tInitial State: ', self.y)
             # print('\tTime Bound: ', phase.timeBound)
             # print('\tMin Step: ', self.minTimeStep)
             # print('\tMax Step: ', self.maxTimeStep)
@@ -781,13 +715,13 @@
 
                 for parachute in node.parachutes:
                     # Calculate and save pressure signal
-                    pressure = self.env.pressure.getValueOpt(self.ySol[2])
+                    pressure = self.env.pressure.getValueOpt(self.y[2])
                     parachute.cleanPressureSignal.append([node.t, pressure])
                     # Calculate and save noise
                     noise = parachute.noiseFunction()
                     parachute.noiseSignal.append([node.t, noise])
                     parachute.noisyPressureSignal.append([node.t, pressure + noise])
-                    if parachute.trigger(pressure + noise, self.ySol):
+                    if parachute.trigger(pressure + noise, self.y):
                         # print('\nEVENT DETECTED')
                         # print('Parachute Triggered')
                         # print('Name: ', parachute.name, ' | Lag: ', parachute.lag)
@@ -835,7 +769,7 @@
                     self.timeSteps.append(phase.solver.step_size)
                     # Update time and state
                     self.t = phase.solver.t
-                    self.ySol = phase.solver.y
+                    self.y = phase.solver.y
                     if verbose:
                         print(
                             "Current Simulation Time: {:3.4f} s".format(self.t),
@@ -849,9 +783,9 @@
 
                     # Check for first out of rail event
                     if len(self.outOfRailState) == 1 and (
-                        self.ySol[0] ** 2
-                        + self.ySol[1] ** 2
-                        + (self.ySol[2] - self.env.elevation) ** 2
+                        self.y[0] ** 2
+                        + self.y[1] ** 2
+                        + (self.y[2] - self.env.elevation) ** 2
                         >= self.effective1RL**2
                     ):
                         # Rocket is out of rail
@@ -914,12 +848,12 @@
                         # Determine final state when upper button is going out of rail
                         self.t = valid_t_root[0] + self.solution[-2][0]
                         interpolator = phase.solver.dense_output()
-                        self.ySol = interpolator(self.t)
-                        self.solution[-1] = [self.t, *self.ySol]
+                        self.y = interpolator(self.t)
+                        self.solution[-1] = [self.t, *self.y]
                         self.outOfRailTime = self.t
-                        self.outOfRailState = self.ySol
+                        self.outOfRailState = self.y
                         self.outOfRailVelocity = (
-                            self.ySol[3] ** 2 + self.ySol[4] ** 2 + self.ySol[5] ** 2
+                            self.y[3] ** 2 + self.y[4] ** 2 + self.y[5] ** 2
                         ) ** (0.5)
                         # Create new flight phase
                         self.flightPhases.addPhase(
@@ -931,7 +865,7 @@
                         phase.solver.status = "finished"
 
                     # Check for apogee event
-                    if len(self.apogeeState) == 1 and self.ySol[5] < 0:
+                    if len(self.apogeeState) == 1 and self.y[5] < 0:
                         # print('\nPASSIVE EVENT DETECTED')
                         # print('Rocket Has Reached Apogee!')
                         # Apogee reported
@@ -964,7 +898,7 @@
                             phase.timeNodes.addNode(self.t, [], [])
                             phase.solver.status = "finished"
                     # Check for impact event
-                    if self.ySol[2] < self.env.elevation:
+                    if self.y[2] < self.env.elevation:
                         # print('\nPASSIVE EVENT DETECTED')
                         # print('Rocket Has Reached Ground!')
                         # Impact reported
@@ -1009,11 +943,11 @@
                         # Determine impact state at t_root
                         self.t = valid_t_root[0] + self.solution[-2][0]
                         interpolator = phase.solver.dense_output()
-                        self.ySol = interpolator(self.t)
+                        self.y = interpolator(self.t)
                         # Roll back solution
-                        self.solution[-1] = [self.t, *self.ySol]
+                        self.solution[-1] = [self.t, *self.y]
                         # Save impact state
-                        self.impactState = self.ySol
+                        self.impactState = self.y
                         self.xImpact = self.impactState[0]
                         self.yImpact = self.impactState[1]
                         self.zImpact = self.impactState[2]
@@ -1105,7 +1039,7 @@
                                         )
                                         # Rollback history
                                         self.t = overshootableNode.t
-                                        self.ySol = overshootableNode.y
+                                        self.y = overshootableNode.y
                                         self.solution[-1] = [
                                             overshootableNode.t,
                                             *overshootableNode.y,
@@ -1128,81 +1062,81 @@
         """Initialize post-process variables."""
         # Initialize all variables created during Flight.postProcess()
         # Important to do so that MATLAB® can access them
-        self._windVelocityX = Function(0)
-        self._windVelocityY = Function(0)
-        self._density = Function(0)
-        self._pressure = Function(0)
-        self._dynamicViscosity = Function(0)
-        self._speedOfSound = Function(0)
-        self._ax = Function(0)
-        self._ay = Function(0)
-        self._az = Function(0)
-        self._alpha1 = Function(0)
-        self._alpha2 = Function(0)
-        self._alpha3 = Function(0)
-        self._speed = Function(0)
-        self._maxSpeed = 0
-        self._maxSpeedTime = 0
-        self._horizontalSpeed = Function(0)
-        self._Acceleration = Function(0)
-        self._maxAcceleration = 0
-        self._maxAccelerationTime = 0
-        self._pathAngle = Function(0)
-        self._attitudeVectorX = Function(0)
-        self._attitudeVectorY = Function(0)
-        self._attitudeVectorZ = Function(0)
-        self._attitudeAngle = Function(0)
-        self._lateralAttitudeAngle = Function(0)
-        self._phi = Function(0)
-        self._theta = Function(0)
-        self._psi = Function(0)
-        self._R1 = Function(0)
-        self._R2 = Function(0)
-        self._R3 = Function(0)
-        self._M1 = Function(0)
-        self._M2 = Function(0)
-        self._M3 = Function(0)
-        self._aerodynamicLift = Function(0)
-        self._aerodynamicDrag = Function(0)
-        self._aerodynamicBendingMoment = Function(0)
-        self._aerodynamicSpinMoment = Function(0)
-        self._railButton1NormalForce = Function(0)
-        self._maxRailButton1NormalForce = 0
-        self._railButton1ShearForce = Function(0)
-        self._maxRailButton1ShearForce = 0
-        self._railButton2NormalForce = Function(0)
-        self._maxRailButton2NormalForce = 0
-        self._railButton2ShearForce = Function(0)
-        self._maxRailButton2ShearForce = 0
-        self._rotationalEnergy = Function(0)
-        self._translationalEnergy = Function(0)
-        self._kineticEnergy = Function(0)
-        self._potentialEnergy = Function(0)
-        self._totalEnergy = Function(0)
-        self._thrustPower = Function(0)
-        self._dragPower = Function(0)
-        self._attitudeFrequencyResponse = Function(0)
-        self._omega1FrequencyResponse = Function(0)
-        self._omega2FrequencyResponse = Function(0)
-        self._omega3FrequencyResponse = Function(0)
-        self._streamVelocityX = Function(0)
-        self._streamVelocityY = Function(0)
-        self._streamVelocityZ = Function(0)
-        self._freestreamSpeed = Function(0)
-        self._apogeeFreestreamSpeed = 0
-        self._MachNumber = Function(0)
-        self._maxMachNumber = 0
-        self._maxMachNumberTime = 0
-        self._ReynoldsNumber = Function(0)
-        self._maxReynoldsNumber = 0
-        self._maxReynoldsNumberTime = 0
-        self._dynamicPressure = Function(0)
-        self._maxDynamicPressure = 0
-        self._maxDynamicPressureTime = 0
-        self._totalPressure = Function(0)
-        self._maxTotalPressure = 0
-        self._maxTotalPressureTime = 0
-        self._angleOfAttack = Function(0)
+        self.windVelocityX = Function(0)
+        self.windVelocityY = Function(0)
+        self.density = Function(0)
+        self.pressure = Function(0)
+        self.dynamicViscosity = Function(0)
+        self.speedOfSound = Function(0)
+        self.ax = Function(0)
+        self.ay = Function(0)
+        self.az = Function(0)
+        self.alpha1 = Function(0)
+        self.alpha2 = Function(0)
+        self.alpha3 = Function(0)
+        self.speed = Function(0)
+        self.maxSpeed = 0
+        self.maxSpeedTime = 0
+        self.horizontalSpeed = Function(0)
+        self.Acceleration = Function(0)
+        self.maxAcceleration = 0
+        self.maxAccelerationTime = 0
+        self.pathAngle = Function(0)
+        self.attitudeVectorX = Function(0)
+        self.attitudeVectorY = Function(0)
+        self.attitudeVectorZ = Function(0)
+        self.attitudeAngle = Function(0)
+        self.lateralAttitudeAngle = Function(0)
+        self.phi = Function(0)
+        self.theta = Function(0)
+        self.psi = Function(0)
+        self.R1 = Function(0)
+        self.R2 = Function(0)
+        self.R3 = Function(0)
+        self.M1 = Function(0)
+        self.M2 = Function(0)
+        self.M3 = Function(0)
+        self.aerodynamicLift = Function(0)
+        self.aerodynamicDrag = Function(0)
+        self.aerodynamicBendingMoment = Function(0)
+        self.aerodynamicSpinMoment = Function(0)
+        self.railButton1NormalForce = Function(0)
+        self.maxRailButton1NormalForce = 0
+        self.railButton1ShearForce = Function(0)
+        self.maxRailButton1ShearForce = 0
+        self.railButton2NormalForce = Function(0)
+        self.maxRailButton2NormalForce = 0
+        self.railButton2ShearForce = Function(0)
+        self.maxRailButton2ShearForce = 0
+        self.rotationalEnergy = Function(0)
+        self.translationalEnergy = Function(0)
+        self.kineticEnergy = Function(0)
+        self.potentialEnergy = Function(0)
+        self.totalEnergy = Function(0)
+        self.thrustPower = Function(0)
+        self.dragPower = Function(0)
+        self.attitudeFrequencyResponse = Function(0)
+        self.omega1FrequencyResponse = Function(0)
+        self.omega2FrequencyResponse = Function(0)
+        self.omega3FrequencyResponse = Function(0)
+        self.streamVelocityX = Function(0)
+        self.streamVelocityY = Function(0)
+        self.streamVelocityZ = Function(0)
+        self.freestreamSpeed = Function(0)
+        self.apogeeFreestreamSpeed = 0
+        self.MachNumber = Function(0)
+        self.maxMachNumber = 0
+        self.maxMachNumberTime = 0
+        self.ReynoldsNumber = Function(0)
+        self.maxReynoldsNumber = 0
+        self.maxReynoldsNumberTime = 0
+        self.dynamicPressure = Function(0)
+        self.maxDynamicPressure = 0
+        self.maxDynamicPressureTime = 0
+        self.totalPressure = Function(0)
+        self.maxTotalPressure = 0
+        self.maxTotalPressureTime = 0
+        self.angleOfAttack = Function(0)
         self.flutterMachNumber = Function(0)
         self.difference = Function(0)
         self.safetyFactor = Function(0)
@@ -1604,21 +1538,19 @@
 
         if postProcessing:
             # Dynamics variables
-            self.R1_list.append([t, R1])
-            self.R2_list.append([t, R2])
-            self.R3_list.append([t, R3])
-            self.M1_list.append([t, M1])
-            self.M2_list.append([t, M2])
-            self.M3_list.append([t, M3])
+            self.R1.append([t, R1])
+            self.R2.append([t, R2])
+            self.R3.append([t, R3])
+            self.M1.append([t, M1])
+            self.M2.append([t, M2])
+            self.M3.append([t, M3])
             # Atmospheric Conditions
-            self.windVelocityX_list.append([t, self.env.windVelocityX.getValueOpt(z)])
-            self.windVelocityY_list.append([t, self.env.windVelocityY.getValueOpt(z)])
-            self.density_list.append([t, self.env.density.getValueOpt(z)])
-            self.dynamicViscosity_list.append(
-                [t, self.env.dynamicViscosity.getValueOpt(z)]
-            )
-            self.pressure_list.append([t, self.env.pressure.getValueOpt(z)])
-            self.speedOfSound_list.append([t, self.env.speedOfSound.getValueOpt(z)])
+            self.windVelocityX.append([t, self.env.windVelocityX(z)])
+            self.windVelocityY.append([t, self.env.windVelocityY(z)])
+            self.density.append([t, self.env.density(z)])
+            self.dynamicViscosity.append([t, self.env.dynamicViscosity(z)])
+            self.pressure.append([t, self.env.pressure(z)])
+            self.speedOfSound.append([t, self.env.speedOfSound(z)])
 
         return uDot
 
@@ -1682,271 +1614,82 @@
 
         if postProcessing:
             # Dynamics variables
-            self.R1_list.append([t, Dx])
-            self.R2_list.append([t, Dy])
-            self.R3_list.append([t, Dz])
-            self.M1_list.append([t, 0])
-            self.M2_list.append([t, 0])
-            self.M3_list.append([t, 0])
+            self.R1.append([t, Dx])
+            self.R2.append([t, Dy])
+            self.R3.append([t, Dz])
+            self.M1.append([t, 0])
+            self.M2.append([t, 0])
+            self.M3.append([t, 0])
             # Atmospheric Conditions
-            self.windVelocityX_list.append([t, self.env.windVelocityX(z)])
-            self.windVelocityY_list.append([t, self.env.windVelocityY(z)])
-            self.density_list.append([t, self.env.density(z)])
-            self.dynamicViscosity_list.append([t, self.env.dynamicViscosity(z)])
-            self.pressure_list.append([t, self.env.pressure(z)])
-            self.speedOfSound_list.append([t, self.env.speedOfSound(z)])
+            self.windVelocityX.append([t, self.env.windVelocityX(z)])
+            self.windVelocityY.append([t, self.env.windVelocityY(z)])
+            self.density.append([t, self.env.density(z)])
+            self.dynamicViscosity.append([t, self.env.dynamicViscosity(z)])
+            self.pressure.append([t, self.env.pressure(z)])
+            self.speedOfSound.append([t, self.env.speedOfSound(z)])
 
         return [vx, vy, vz, ax, ay, az, 0, 0, 0, 0, 0, 0, 0]
 
-    # Process first type of outputs - state vector
-    # Transform solution array into Functions
-    @cached_property
-    def x(self, interpolation="spline", extrapolation="natural"):
-        """Rocket x position as a function of time.
+    def postProcess(self, interpolation="spline", extrapolation="natural"):
+        """Post-process all Flight information produced during
+        simulation. Includes the calculation of maximum values,
+        calculation of secondary values such as energy and conversion
+        of lists to Function objects to facilitate plotting.
 
         Parameters
         ----------
-<<<<<<< HEAD
         interpolation: string
             Interpolation method to be used in the Function objects.
         extrapolation: string
             Extrapolation method to be used in the Function objects.
-=======
-        extrapolation : str, optional
-            Function extrapolation mode. Options are 'linear', 'polynomial',
-            'akima' and 'spline'. Default is 'spline'.
-        interpolation : str, optional
-            Function extrapolation mode. Options are 'natural', which keeps
-            interpolation, 'constant', which returns the value of the function
-            at the edge of the interval, and 'zero', which returns zero for all
-            points outside of source range. Default is 'natural'.
->>>>>>> ce5a7308
-
-        Returns
-        -------
-        x: Function
-            Rocket x position as a function of time.
+
+        Return
+        ------
+        None
         """
-        return Function(
-            np.array(self.solution)[:, [0, 1]],
-            "Time (s)",
-            "X (m)",
-            interpolation,
-            extrapolation,
-        )
-
-    @cached_property
-    def y(self, interpolation="spline", extrapolation="natural"):
-        """ocket y position as a function of time.
-
-        Parameters
-        ----------
-        extrapolation : str, optional
-            Function extrapolation mode. Options are 'linear', 'polynomial',
-            'akima' and 'spline'. Default is 'spline'.
-        interpolation : str, optional
-            Function extrapolation mode. Options are 'natural', which keeps
-            interpolation, 'constant', which returns the value of the function
-            at the edge of the interval, and 'zero', which returns zero for all
-            points outside of source range. Default is 'natural'.
-
-        Returns
-        -------
-        y: Function
-            Rocket y position as a function of time.
-        """
-        return Function(
-            np.array(self.solution)[:, [0, 2]],
-            "Time (s)",
-            "Y (m)",
-            interpolation,
-            extrapolation,
-        )
-
-    @cached_property
-    def z(self, interpolation="spline", extrapolation="natural"):
-        """Rocket z position as a function of time.
-
-        Parameters
-        ----------
-        extrapolation : str, optional
-            Function extrapolation mode. Options are 'linear', 'polynomial',
-            'akima' and 'spline'. Default is 'spline'.
-        interpolation : str, optional
-            Function extrapolation mode. Options are 'natural', which keeps
-            interpolation, 'constant', which returns the value of the function
-            at the edge of the interval, and 'zero', which returns zero for all
-            points outside of source range. Default is 'natural'.
-
-        Returns
-        -------
-        z: Function
-            Rocket z position as a function of time.
-        """
-        return Function(
-            np.array(self.solution)[:, [0, 3]],
-            "Time (s)",
-            "Z (m)",
-            interpolation,
-            extrapolation,
-        )
-
-    @cached_property
-    def vx(self, interpolation="spline", extrapolation="natural"):
-        """Rocket x velocity as a function of time.
-
-        Parameters
-        ----------
-        extrapolation : str, optional
-            Function extrapolation mode. Options are 'linear', 'polynomial',
-            'akima' and 'spline'. Default is 'spline'.
-        interpolation : str, optional
-            Function extrapolation mode. Options are 'natural', which keeps
-            interpolation, 'constant', which returns the value of the function
-            at the edge of the interval, and 'zero', which returns zero for all
-            points outside of source range. Default is 'natural'.
-
-        Returns
-        -------
-        vx: Function
-            Rocket x velocity as a function of time.
-        """
-
-        return Function(
-            np.array(self.solution)[:, [0, 4]],
-            "Time (s)",
-            "Vx (m/s)",
-            interpolation,
-            extrapolation,
-        )
-
-    @cached_property
-    def vy(self, interpolation="spline", extrapolation="natural"):
-        """Rocket y velocity as a function of time.
-
-        Parameters
-        ----------
-        extrapolation : str, optional
-            Function extrapolation mode. Options are 'linear', 'polynomial',
-            'akima' and 'spline'. Default is 'spline'.
-        interpolation : str, optional
-            Function extrapolation mode. Options are 'natural', which keeps
-            interpolation, 'constant', which returns the value of the function
-            at the edge of the interval, and 'zero', which returns zero for all
-            points outside of source range. Default is 'natural'.
-
-        Returns
-        -------
-        vy: Function
-            Rocket y velocity as a function of time.
-        """
-        return Function(
-            np.array(self.solution)[:, [0, 5]],
-            "Time (s)",
-            "Vy (m/s)",
-            interpolation,
-            extrapolation,
-        )
-
-    @cached_property
-    def vz(self, interpolation="spline", extrapolation="natural"):
-        """Rocket z velocity as a function of time.
-
-        Parameters
-        ----------
-        extrapolation : str, optional
-            Function extrapolation mode. Options are 'linear', 'polynomial',
-            'akima' and 'spline'. Default is 'spline'.
-        interpolation : str, optional
-            Function extrapolation mode. Options are 'natural', which keeps
-            interpolation, 'constant', which returns the value of the function
-            at the edge of the interval, and 'zero', which returns zero for all
-            points outside of source range. Default is 'natural'.
-
-        Returns
-        -------
-        vz: Function
-            Rocket z velocity as a function of time.
-        """
-        return Function(
-            np.array(self.solution)[:, [0, 6]],
-            "Time (s)",
-            "Vz (m/s)",
-            interpolation,
-            extrapolation,
-        )
-
-    @cached_property
-    def e0(self, interpolation="spline", extrapolation="natural"):
-        return Function(
-            np.array(self.solution)[:, [0, 7]],
-            "Time (s)",
-            "e0",
-            interpolation,
-            extrapolation,
-        )
-
-    @cached_property
-    def e1(self, interpolation="spline", extrapolation="natural"):
-        return Function(
-            np.array(self.solution)[:, [0, 8]],
-            "Time (s)",
-            "e1",
-            interpolation,
-            extrapolation,
-        )
-
-    @cached_property
-    def e2(self, interpolation="spline", extrapolation="natural"):
-        return Function(
-            np.array(self.solution)[:, [0, 9]],
-            "Time (s)",
-            "e2",
-            interpolation,
-            extrapolation,
-        )
-
-    @cached_property
-    def e3(self, interpolation="spline", extrapolation="natural"):
-        return Function(
-            np.array(self.solution)[:, [0, 10]],
-            "Time (s)",
-            "e3",
-            interpolation,
-            extrapolation,
-        )
-
-    @cached_property
-    def w1(self, interpolation="spline", extrapolation="natural"):
-        return Function(
-            np.array(self.solution)[:, [0, 11]],
-            "Time (s)",
-            "ω1 (rad/s)",
-            interpolation,
-            extrapolation,
-        )
-
-    @cached_property
-    def w2(self, interpolation="spline", extrapolation="natural"):
-        return Function(
-            np.array(self.solution)[:, [0, 12]],
-            "Time (s)",
-            "ω2 (rad/s)",
-            interpolation,
-            extrapolation,
-        )
-
-    @cached_property
-    def w3(self, interpolation="spline", extrapolation="natural"):
-        return Function(
-            np.array(self.solution)[:, [0, 13]],
-            "Time (s)",
-            "ω3 (rad/s)",
-            interpolation,
-            extrapolation,
-        )
-
-<<<<<<< HEAD
+        # Process first type of outputs - state vector
+        # Transform solution array into Functions
+        sol = np.array(self.solution)
+        self.x = Function(
+            sol[:, [0, 1]], "Time (s)", "X (m)", interpolation, extrapolation
+        )
+        self.y = Function(
+            sol[:, [0, 2]], "Time (s)", "Y (m)", interpolation, extrapolation
+        )
+        self.z = Function(
+            sol[:, [0, 3]], "Time (s)", "Z (m)", interpolation, extrapolation
+        )
+        self.vx = Function(
+            sol[:, [0, 4]], "Time (s)", "Vx (m/s)", interpolation, extrapolation
+        )
+        self.vy = Function(
+            sol[:, [0, 5]], "Time (s)", "Vy (m/s)", interpolation, extrapolation
+        )
+        self.vz = Function(
+            sol[:, [0, 6]], "Time (s)", "Vz (m/s)", interpolation, extrapolation
+        )
+        self.e0 = Function(
+            sol[:, [0, 7]], "Time (s)", "e0", interpolation, extrapolation
+        )
+        self.e1 = Function(
+            sol[:, [0, 8]], "Time (s)", "e1", interpolation, extrapolation
+        )
+        self.e2 = Function(
+            sol[:, [0, 9]], "Time (s)", "e2", interpolation, extrapolation
+        )
+        self.e3 = Function(
+            sol[:, [0, 10]], "Time (s)", "e3", interpolation, extrapolation
+        )
+        self.w1 = Function(
+            sol[:, [0, 11]], "Time (s)", "ω1 (rad/s)", interpolation, extrapolation
+        )
+        self.w2 = Function(
+            sol[:, [0, 12]], "Time (s)", "ω2 (rad/s)", interpolation, extrapolation
+        )
+        self.w3 = Function(
+            sol[:, [0, 13]], "Time (s)", "ω3 (rad/s)", interpolation, extrapolation
+        )
+
         # Process second type of outputs - accelerations
         # Initialize acceleration arrays
         self.ax, self.ay, self.az = [], [], []
@@ -2020,442 +1763,50 @@
         self.M3 = Function(self.M3, "Time (s)", "M3 (Nm)", interpolation)
         self.windVelocityX = Function(
             self.windVelocityX,
-=======
-    # Process second type of outputs - accelerations components
-    @cached_property
-    def ax(self, interpolation="spline", extrapolation="natural"):
-        ax = self.retrieve_acceleration_arrays[0]
-        # Convert accelerations to functions
-        ax = Function(ax, "Time (s)", "Ax (m/s2)", interpolation, extrapolation)
-        return ax
-
-    @cached_property
-    def ay(self, interpolation="spline", extrapolation="natural"):
-        ay = self.retrieve_acceleration_arrays[1]
-        # Convert accelerations to functions
-        ay = Function(ay, "Time (s)", "Ay (m/s2)", interpolation, extrapolation)
-        return ay
-
-    @cached_property
-    def az(self, interpolation="spline", extrapolation="natural"):
-        az = self.retrieve_acceleration_arrays[2]
-        # Convert accelerations to functions
-        az = Function(az, "Time (s)", "Az (m/s2)", interpolation, extrapolation)
-        return az
-
-    @cached_property
-    def alpha1(self, interpolation="spline", extrapolation="natural"):
-        alpha1 = self.retrieve_acceleration_arrays[3]
-        # Convert accelerations to functions
-        alpha1 = Function(
-            alpha1, "Time (s)", "α1 (rad/s2)", interpolation, extrapolation
-        )
-        return alpha1
-
-    @cached_property
-    def alpha2(self, interpolation="spline", extrapolation="natural"):
-        alpha2 = self.retrieve_acceleration_arrays[4]
-        # Convert accelerations to functions
-        alpha2 = Function(
-            alpha2, "Time (s)", "α2 (rad/s2)", interpolation, extrapolation
-        )
-        return alpha2
-
-    @cached_property
-    def alpha3(self, interpolation="spline", extrapolation="natural"):
-        alpha3 = self.retrieve_acceleration_arrays[5]
-        # Convert accelerations to functions
-        alpha3 = Function(
-            alpha3, "Time (s)", "α3 (rad/s2)", interpolation, extrapolation
-        )
-        return alpha3
-
-    # Process third type of outputs - Temporary values
-    @cached_property
-    def R1(self, interpolation="spline", extrapolation="natural"):
-        """Aerodynamic force along the first axis that is perpendicular to the
-        rocket's axis of symmetry.
-
-        Parameters
-        ----------
-        extrapolation : str, optional
-            Function extrapolation mode. Options are 'linear', 'polynomial',
-            'akima' and 'spline'. Default is 'spline'.
-        interpolation : str, optional
-            Function extrapolation mode. Options are 'natural', which keeps interpolation, 'constant',
-            which returns the value of the function at the edge of the interval,
-            and 'zero', which returns zero for all points outside of source
-            range. Default is 'natural'.
-
-        Returns
-        -------
-        R1: Function
-            Aero force along the first axis that is perpendicular to the
-            rocket's axis of symmetry.
-        """
-        R1 = self.retrieve_temporary_values_arrays[0]
-        R1 = Function(R1, "Time (s)", "R1 (m)", interpolation, extrapolation)
-
-        return R1
-
-    @cached_property
-    def R2(self, interpolation="spline", extrapolation="natural"):
-        """Aerodynamic force along the second axis that is perpendicular to the
-        rocket's axis of symmetry.
-
-        Parameters
-        ----------
-        extrapolation : str, optional
-            Function extrapolation mode. Options are 'linear', 'polynomial',
-            'akima' and 'spline'. Default is 'spline'.
-        interpolation : str, optional
-            Function extrapolation mode. Options are 'natural', which keeps interpolation, 'constant',
-            which returns the value of the function at the edge of the interval,
-            and 'zero', which returns zero for all points outside of source
-            range. Default is 'natural'.
-
-        Returns
-        -------
-        R2: Function
-            Aero force along the second axis that is perpendicular to the
-            rocket's axis of symmetry.
-        """
-        R2 = self.retrieve_temporary_values_arrays[1]
-        R2 = Function(R2, "Time (s)", "R2 (m)", interpolation, extrapolation)
-
-        return R2
-
-    @cached_property
-    def R3(self, interpolation="spline", extrapolation="natural"):
-        """Aerodynamic force along the rocket's axis of symmetry.
-
-        Parameters
-        ----------
-        extrapolation : str, optional
-            Function extrapolation mode. Options are 'linear', 'polynomial',
-            'akima' and 'spline'. Default is 'spline'.
-        interpolation : str, optional
-            Function extrapolation mode. Options are 'natural', which keeps interpolation, 'constant',
-            which returns the value of the function at the edge of the interval,
-            and 'zero', which returns zero for all points outside of source
-            range. Default is 'natural'.
-
-        Returns
-        -------
-        R3: Function
-            Aerodynamic force along the rocket's axis of symmetry.
-        """
-        R3 = self.retrieve_temporary_values_arrays[2]
-        R3 = Function(R3, "Time (s)", "R3 (m)", interpolation, extrapolation)
-
-        return R3
-
-    @cached_property
-    def M1(self, interpolation="spline", extrapolation="natural"):
-        """Aerodynamic bending moment in the same direction as the axis that is
-        perpendicular to the rocket's axis of symmetry.
-
-        Parameters
-        ----------
-        extrapolation : str, optional
-            Function extrapolation mode. Options are 'linear', 'polynomial',
-            'akima' and 'spline'. Default is 'spline'.
-        interpolation : str, optional
-            Function extrapolation mode. Options are 'natural', which keeps interpolation, 'constant',
-            which returns the value of the function at the edge of the interval,
-            and 'zero', which returns zero for all points outside of source
-            range. Default is 'natural'.
-
-        Returns
-        -------
-        M1: Function
-            Aero moment along the first axis that is perpendicular to the
-            rocket's axis of symmetry.
-        """
-        M1 = self.retrieve_temporary_values_arrays[3]
-        M1 = Function(M1, "Time (s)", "M1 (Nm)", interpolation, extrapolation)
-
-        return M1
-
-    @cached_property
-    def M2(self, interpolation="spline", extrapolation="natural"):
-        """Aerodynamic moment in the same direction as the second axis that is
-        perpendicular to the rocket's axis of symmetry.
-
-        Parameters
-        ----------
-        extrapolation : str, optional
-            Function extrapolation mode. Options are 'linear', 'polynomial',
-            'akima' and 'spline'. Default is 'spline'.
-        interpolation : str, optional
-            Function extrapolation mode. Options are 'natural', which keeps interpolation, 'constant',
-            which returns the value of the function at the edge of the interval,
-            and 'zero', which returns zero for all points outside of source
-            range. Default is 'natural'.
-
-        Returns
-        -------
-        M2: Function
-            Aero moment along the second axis that is perpendicular to the
-            rocket's axis of symmetry.
-        """
-        M2 = self.retrieve_temporary_values_arrays[4]
-        M2 = Function(M2, "Time (s)", "M2 (Nm)", interpolation, extrapolation)
-
-        return M2
-
-    @cached_property
-    def M3(self, interpolation="spline", extrapolation="natural"):
-        """Aerodynamic bending in the rocket's axis of symmetry direction.
-
-        Parameters
-        ----------
-        extrapolation : str, optional
-            Function extrapolation mode. Options are 'linear', 'polynomial',
-            'akima' and 'spline'. Default is 'spline'.
-        interpolation : str, optional
-            Function extrapolation mode. Options are 'natural', which keeps interpolation, 'constant',
-            which returns the value of the function at the edge of the interval,
-            and 'zero', which returns zero for all points outside of source
-            range. Default is 'natural'.
-
-        Returns
-        -------
-        M3: Function
-            Aero moment in the same direction as the rocket's axis of symmetry.
-        """
-        M3 = self.retrieve_temporary_values_arrays[5]
-        M3 = Function(M3, "Time (s)", "M3 (Nm)", interpolation, extrapolation)
-
-        return M3
-
-    @cached_property
-    def pressure(self, interpolation="spline", extrapolation="natural"):
-        """Air pressure at each time step.
-
-        Parameters
-        ----------
-        extrapolation : str, optional
-            Function extrapolation mode. Options are 'linear', 'polynomial',
-            'akima' and 'spline'. Default is 'spline'.
-        interpolation : str, optional
-            Function extrapolation mode. Options are 'natural', which keeps interpolation, 'constant',
-            which returns the value of the function at the edge of the interval,
-            and 'zero', which returns zero for all points outside of source
-            range. Default is 'natural'.
-
-        Returns
-        -------
-        pressure: Function
-            Air pressure at each time step.
-        """
-        pressure = self.retrieve_temporary_values_arrays[6]
-        pressure = Function(
-            pressure, "Time (s)", "Pressure (Pa)", interpolation, extrapolation
-        )
-
-        return pressure
-
-    @cached_property
-    def density(self, interpolation="spline", extrapolation="natural"):
-        """Air density at each time step.
-
-        Parameters
-        ----------
-        extrapolation : str, optional
-            Function extrapolation mode. Options are 'linear', 'polynomial',
-            'akima' and 'spline'. Default is 'spline'.
-        interpolation : str, optional
-            Function extrapolation mode. Options are 'natural', which keeps interpolation, 'constant',
-            which returns the value of the function at the edge of the interval,
-            and 'zero', which returns zero for all points outside of source
-            range. Default is 'natural'.
-
-        Returns
-        -------
-        density: Function
-            Air density at each time step.
-        """
-        density = self.retrieve_temporary_values_arrays[7]
-        density = Function(
-            density, "Time (s)", "Density (kg/m³)", interpolation, extrapolation
-        )
-
-        return density
-
-    @cached_property
-    def dynamicViscosity(self, interpolation="spline", extrapolation="natural"):
-        """Air dynamic viscosity at each time step.
-
-        Parameters
-        ----------
-        extrapolation : str, optional
-            Function extrapolation mode. Options are 'linear', 'polynomial',
-            'akima' and 'spline'. Default is 'spline'.
-        interpolation : str, optional
-            Function extrapolation mode. Options are 'natural', which keeps interpolation, 'constant',
-            which returns the value of the function at the edge of the interval,
-            and 'zero', which returns zero for all points outside of source
-            range. Default is 'natural'.
-
-        Returns
-        -------
-        dynamicViscosity: Function
-            Air dynamic viscosity at each time step.
-        """
-        dynamicViscosity = self.retrieve_temporary_values_arrays[8]
-        dynamicViscosity = Function(
-            dynamicViscosity,
->>>>>>> ce5a7308
-            "Time (s)",
-            "Dynamic Viscosity (Pa s)",
-            interpolation,
-            extrapolation,
-        )
-
-        return dynamicViscosity
-
-    @cached_property
-    def speedOfSound(self, interpolation="spline", extrapolation="natural"):
-        """Speed of sound at each time step.
-
-        Parameters
-        ----------
-        extrapolation : str, optional
-            Function extrapolation mode. Options are 'linear', 'polynomial',
-            'akima' and 'spline'. Default is 'spline'.
-        interpolation : str, optional
-            Function extrapolation mode. Options are 'natural', which keeps interpolation, 'constant',
-            which returns the value of the function at the edge of the interval,
-            and 'zero', which returns zero for all points outside of source
-            range. Default is 'natural'.
-
-        Returns
-        -------
-        speedOfSound: Function
-            Speed of sound at each time step.
-        """
-        speedOfSound = self.retrieve_temporary_values_arrays[9]
-        speedOfSound = Function(
-            speedOfSound,
-            "Time (s)",
-            "Speed of Sound (m/s)",
-            interpolation,
-            extrapolation,
-        )
-
-        return speedOfSound
-
-    @cached_property
-    def windVelocityX(self, interpolation="spline", extrapolation="natural"):
-        """Wind velocity in the X direction at each time step.
-
-        Parameters
-        ----------
-        extrapolation : str, optional
-            Function extrapolation mode. Options are 'linear', 'polynomial',
-            'akima' and 'spline'. Default is 'spline'.
-        interpolation : str, optional
-            Function extrapolation mode. Options are 'natural', which keeps interpolation, 'constant',
-            which returns the value of the function at the edge of the interval,
-            and 'zero', which returns zero for all points outside of source
-            range. Default is 'natural'.
-
-        Returns
-        -------
-        windVelocityX: Function
-            Wind velocity in the X direction at each time step.
-        """
-        windVelocityX = self.retrieve_temporary_values_arrays[10]
-        windVelocityX = Function(
-            windVelocityX,
             "Time (s)",
             "Wind Velocity X (East) (m/s)",
             interpolation,
-            extrapolation,
-        )
-
-        return windVelocityX
-
-    @cached_property
-    def windVelocityY(self, interpolation="spline", extrapolation="natural"):
-        """Wind velocity in the Y direction at each time step.
-
-        Parameters
-        ----------
-        extrapolation : str, optional
-            Function extrapolation mode. Options are 'linear', 'polynomial',
-            'akima' and 'spline'. Default is 'spline'.
-        interpolation : str, optional
-            Function extrapolation mode. Options are 'natural', which keeps interpolation, 'constant',
-            which returns the value of the function at the edge of the interval,
-            and 'zero', which returns zero for all points outside of source
-            range. Default is 'natural'.
-
-        Returns
-        -------
-        windVelocityY: Function
-            Wind velocity in the Y direction at each time step.
-        """
-        windVelocityY = self.retrieve_temporary_values_arrays[10]
-        windVelocityY = Function(
-            windVelocityY,
+        )
+        self.windVelocityY = Function(
+            self.windVelocityY,
             "Time (s)",
             "Wind Velocity Y (North) (m/s)",
             interpolation,
-            extrapolation,
-        )
-
-        return windVelocityY
-
-    # Process fourth type of output - values calculated from previous outputs
-
-    # Kinematics functions and values
-    # Velocity Magnitude
-    @cached_property
-    def speed(self):
-        speed = (self.vx**2 + self.vy**2 + self.vz**2) ** 0.5
-        speed.setOutputs("Speed - Velocity Magnitude (m/s)")
-        return speed
-
-    @cached_property
-    def maxSpeedTime(self):
+        )
+        self.density = Function(
+            self.density, "Time (s)", "Density (kg/m³)", interpolation
+        )
+        self.pressure = Function(
+            self.pressure, "Time (s)", "Pressure (Pa)", interpolation
+        )
+        self.dynamicViscosity = Function(
+            self.dynamicViscosity, "Time (s)", "Dynamic Viscosity (Pa s)", interpolation
+        )
+        self.speedOfSound = Function(
+            self.speedOfSound, "Time (s)", "Speed of Sound (m/s)", interpolation
+        )
+
+        # Process fourth type of output - values calculated from previous outputs
+
+        # Kinematics functions and values
+        # Velocity Magnitude
+        self.speed = (self.vx**2 + self.vy**2 + self.vz**2) ** 0.5
+        self.speed.setOutputs("Speed - Velocity Magnitude (m/s)")
         maxSpeedTimeIndex = np.argmax(self.speed[:, 1])
-        return self.speed[maxSpeedTimeIndex, 0]
-
-    @cached_property
-    def maxSpeed(self):
-        return self.speed(self.maxSpeedTime)
-
-    # Accelerations
-    @cached_property
-    def acceleration(self):
-        acceleration = (self.ax**2 + self.ay**2 + self.az**2) ** 0.5
-        acceleration.setOutputs("Acceleration Magnitude (m/s²)")
-        return acceleration
-
-    @cached_property
-    def maxAcceleration(self):
+        self.maxSpeed = self.speed[maxSpeedTimeIndex, 1]
+        self.maxSpeedTime = self.speed[maxSpeedTimeIndex, 0]
+        # Acceleration
+        self.acceleration = (self.ax**2 + self.ay**2 + self.az**2) ** 0.5
+        self.acceleration.setOutputs("Acceleration Magnitude (m/s²)")
         maxAccelerationTimeIndex = np.argmax(self.acceleration[:, 1])
-        return self.acceleration[maxAccelerationTimeIndex, 1]
-
-    @cached_property
-    def maxAccelerationTime(self):
-        maxAccelerationTimeIndex = np.argmax(self.acceleration[:, 1])
-        return self.acceleration[maxAccelerationTimeIndex, 0]
-
-    # Path Angle
-    @cached_property
-    def horizontalSpeed(self):
-        return (self.vx**2 + self.vy**2) ** 0.5
-
-    @cached_property
-    def pathAngle(self):
+        self.maxAcceleration = self.acceleration[maxAccelerationTimeIndex, 1]
+        self.maxAccelerationTime = self.acceleration[maxAccelerationTimeIndex, 0]
+        # Path Angle
+        self.horizontalSpeed = (self.vx**2 + self.vy**2) ** 0.5
         pathAngle = (180 / np.pi) * np.arctan2(
             self.vz[:, 1], self.horizontalSpeed[:, 1]
         )
         pathAngle = np.column_stack([self.vz[:, 0], pathAngle])
-<<<<<<< HEAD
         self.pathAngle = Function(
             pathAngle, "Time (s)", "Path Angle (°)", interpolation
         )
@@ -2463,25 +1814,6 @@
         self.attitudeVectorX = 2 * (self.e1 * self.e3 + self.e0 * self.e2)  # a13
         self.attitudeVectorY = 2 * (self.e2 * self.e3 - self.e0 * self.e1)  # a23
         self.attitudeVectorZ = 1 - 2 * (self.e1**2 + self.e2**2)  # a33
-=======
-        return Function(pathAngle, "Time (s)", "Path Angle (°)")
-
-    # Attitude Angle
-    @cached_property
-    def attitudeVectorX(self):
-        return 2 * (self.e1 * self.e3 + self.e0 * self.e2)  # a13
-
-    @cached_property
-    def attitudeVectorY(self):
-        return 2 * (self.e2 * self.e3 - self.e0 * self.e1)  # a23
-
-    @cached_property
-    def attitudeVectorZ(self):
-        return 1 - 2 * (self.e1**2 + self.e2**2)  # a33
-
-    @cached_property
-    def attitudeAngle(self):
->>>>>>> ce5a7308
         horizontalAttitudeProj = (
             self.attitudeVectorX**2 + self.attitudeVectorY**2
         ) ** 0.5
@@ -2489,18 +1821,10 @@
             self.attitudeVectorZ[:, 1], horizontalAttitudeProj[:, 1]
         )
         attitudeAngle = np.column_stack([self.attitudeVectorZ[:, 0], attitudeAngle])
-<<<<<<< HEAD
         self.attitudeAngle = Function(
             attitudeAngle, "Time (s)", "Attitude Angle (°)", interpolation
         )
         # Lateral Attitude Angle
-=======
-        return Function(attitudeAngle, "Time (s)", "Attitude Angle (°)")
-
-    # Lateral Attitude Angle
-    @cached_property
-    def lateralAttitudeAngle(self):
->>>>>>> ce5a7308
         lateralVectorAngle = (np.pi / 180) * (self.heading - 90)
         lateralVectorX = np.sin(lateralVectorAngle)
         lateralVectorY = np.cos(lateralVectorAngle)
@@ -2524,7 +1848,6 @@
         lateralAttitudeAngle = np.column_stack(
             [self.attitudeVectorZ[:, 0], lateralAttitudeAngle]
         )
-<<<<<<< HEAD
         self.lateralAttitudeAngle = Function(
             lateralAttitudeAngle,
             "Time (s)",
@@ -2532,39 +1855,20 @@
             interpolation,
         )
         # Euler Angles
-=======
-        return Function(lateralAttitudeAngle, "Time (s)", "Lateral Attitude Angle (°)")
-
-    # Euler Angles
-    @cached_property
-    def psi(self):
->>>>>>> ce5a7308
         psi = (180 / np.pi) * (
             np.arctan2(self.e3[:, 1], self.e0[:, 1])
             + np.arctan2(-self.e2[:, 1], -self.e1[:, 1])
         )  # Precession angle
         psi = np.column_stack([self.e1[:, 0], psi])  # Precession angle
-<<<<<<< HEAD
         self.psi = Function(psi, "Time (s)", "Precession Angle - ψ (°)", interpolation)
-=======
-        return Function(psi, "Time (s)", "Precession Angle - ψ (°)")
->>>>>>> ce5a7308
-
-    @cached_property
-    def phi(self):
+
         phi = (180 / np.pi) * (
             np.arctan2(self.e3[:, 1], self.e0[:, 1])
             - np.arctan2(-self.e2[:, 1], -self.e1[:, 1])
         )  # Spin angle
         phi = np.column_stack([self.e1[:, 0], phi])  # Spin angle
-<<<<<<< HEAD
         self.phi = Function(phi, "Time (s)", "Spin Angle - φ (°)", interpolation)
-=======
-        return Function(phi, "Time (s)", "Spin Angle - φ (°)")
->>>>>>> ce5a7308
-
-    @cached_property
-    def theta(self):
+
         theta = (
             (180 / np.pi)
             * 2
@@ -2573,7 +1877,6 @@
             )
         )  # Nutation angle
         theta = np.column_stack([self.e1[:, 0], theta])  # Nutation angle
-<<<<<<< HEAD
         self.theta = Function(
             theta, "Time (s)", "Nutation Angle - θ (°)", interpolation
         )
@@ -2646,175 +1949,8 @@
         self.aerodynamicSpinMoment = self.M3
         self.aerodynamicSpinMoment.setOutputs("Aerodynamic Spin Moment (N m)")
         # Energy
-=======
-        return Function(theta, "Time (s)", "Nutation Angle - θ (°)")
-
-    # Fluid Mechanics variables
-    # Freestream Velocity
-    @cached_property
-    def streamVelocityX(self, interpolation="spline", extrapolation="natural"):
-        streamVelocityX = np.column_stack(
-            (self.vx[:, 0], self.windVelocityX[:, 1] - self.vx[:, 1])
-        )
-        streamVelocityX = Function(
-            streamVelocityX,
-            "Time (s)",
-            "Freestream Velocity X (m/s)",
-            interpolation,
-            extrapolation,
-        )
-        return streamVelocityX
-
-    @cached_property
-    def streamVelocityY(self, interpolation="spline", extrapolation="natural"):
-        streamVelocityY = np.column_stack(
-            (self.vy[:, 0], self.windVelocityY[:, 1] - self.vy[:, 1])
-        )
-        streamVelocityY = Function(
-            streamVelocityY,
-            "Time (s)",
-            "Freestream Velocity Y (m/s)",
-            interpolation,
-            extrapolation,
-        )
-        return streamVelocityY
-
-    @cached_property
-    def streamVelocityZ(self, interpolation="spline", extrapolation="natural"):
-        streamVelocityZ = np.column_stack((self.vz[:, 0], -self.vz[:, 1]))
-        streamVelocityZ = Function(
-            streamVelocityZ,
-            "Time (s)",
-            "Freestream Velocity Z (m/s)",
-            interpolation,
-            extrapolation,
-        )
-        return streamVelocityZ
-
-    @cached_property
-    def freestreamSpeed(self):
-        freestreamSpeed = (
-            self.streamVelocityX**2
-            + self.streamVelocityY**2
-            + self.streamVelocityZ**2
-        ) ** 0.5
-        freestreamSpeed.setInputs("Time (s)")
-        freestreamSpeed.setOutputs("Freestream Speed (m/s)")
-        return freestreamSpeed
-
-    # Apogee Freestream speed
-    @cached_property
-    def apogeeFreestreamSpeed(self):
-        return self.freestreamSpeed(self.apogeeTime)
-
-    # Mach Number
-    @cached_property
-    def MachNumber(self):
-        MachNumber = self.freestreamSpeed / self.speedOfSound
-        MachNumber.setInputs("Time (s)")
-        MachNumber.setOutputs("Mach Number")
-        return MachNumber
-
-    @cached_property
-    def maxMachNumberTime(self):
-        maxMachNumberTimeIndex = np.argmax(self.MachNumber[:, 1])
-        return self.MachNumber[maxMachNumberTimeIndex, 0]
-
-    @cached_property
-    def maxMachNumber(self):
-        return self.MachNumber(self.maxMachNumberTime)
-
-    # Reynolds Number
-    @cached_property
-    def ReynoldsNumber(self):
-        ReynoldsNumber = (
-            self.density * self.freestreamSpeed / self.dynamicViscosity
-        ) * (2 * self.rocket.radius)
-        ReynoldsNumber.setInputs("Time (s)")
-        ReynoldsNumber.setOutputs("Reynolds Number")
-        return ReynoldsNumber
-
-    @cached_property
-    def maxReynoldsNumberTime(self):
-        maxReynoldsNumberTimeIndex = np.argmax(self.ReynoldsNumber[:, 1])
-        return self.ReynoldsNumber[maxReynoldsNumberTimeIndex, 0]
-
-    @cached_property
-    def maxReynoldsNumber(self):
-        return self.ReynoldsNumber(self.maxReynoldsNumberTime)
-
-    # Dynamic Pressure
-    @cached_property
-    def dynamicPressure(self):
-        dynamicPressure = 0.5 * self.density * self.freestreamSpeed**2
-        dynamicPressure.setInputs("Time (s)")
-        dynamicPressure.setOutputs("Dynamic Pressure (Pa)")
-        return dynamicPressure
-
-    @cached_property
-    def maxDynamicPressureTime(self):
-        maxDynamicPressureTimeIndex = np.argmax(self.dynamicPressure[:, 1])
-        return self.dynamicPressure[maxDynamicPressureTimeIndex, 0]
-
-    @cached_property
-    def maxDynamicPressure(self):
-        return self.dynamicPressure(self.maxDynamicPressureTime)
-
-    # Total Pressure
-    @cached_property
-    def totalPressure(self):
-        totalPressure = self.pressure * (1 + 0.2 * self.MachNumber**2) ** (3.5)
-        totalPressure.setInputs("Time (s)")
-        totalPressure.setOutputs("Total Pressure (Pa)")
-        return totalPressure
-
-    @cached_property
-    def maxtotalPressureTime(self):
-        maxtotalPressureTimeIndex = np.argmax(self.totalPressure[:, 1])
-        return self.totalPressure[maxtotalPressureTimeIndex, 0]
-
-    @cached_property
-    def maxtotalPressure(self):
-        return self.totalPressure(self.maxtotalPressureTime)
-
-    # Dynamics functions and variables
-
-    #  Aerodynamic Lift and Drag
-    @cached_property
-    def aerodynamicLift(self):
-        aerodynamicLift = (self.R1**2 + self.R2**2) ** 0.5
-        aerodynamicLift.setInputs("Time (s)")
-        aerodynamicLift.setOutputs("Aerodynamic Lift Force (N)")
-        return aerodynamicLift
-
-    @cached_property
-    def aerodynamicDrag(self):
-        aerodynamicDrag = -1 * self.R3
-        aerodynamicDrag.setInputs("Time (s)")
-        aerodynamicDrag.setOutputs("Aerodynamic Drag Force (N)")
-        return aerodynamicDrag
-
-    @cached_property
-    def aerodynamicBendingMoment(self):
-
-        aerodynamicBendingMoment = (self.M1**2 + self.M2**2) ** 0.5
-        aerodynamicBendingMoment.setInputs("Time (s)")
-        aerodynamicBendingMoment.setOutputs("Aerodynamic Bending Moment (N m)")
-        return aerodynamicBendingMoment
-
-    @cached_property
-    def aerodynamicSpinMoment(self):
-        aerodynamicSpinMoment = self.M3
-        aerodynamicSpinMoment.setInputs("Time (s)")
-        aerodynamicSpinMoment.setOutputs("Aerodynamic Spin Moment (N m)")
-        return aerodynamicSpinMoment
-
-    # Energy
-    # Kinetic Energy
-    @cached_property
-    def rotationalEnergy(self):
->>>>>>> ce5a7308
         b = -self.rocket.distanceRocketPropellant
+        totalMass = self.rocket.totalMass
         mu = self.rocket.reducedMass
         Rz = self.rocket.inertiaZ
         Ri = self.rocket.inertiaI
@@ -2823,7 +1959,6 @@
         I1, I2, I3 = (Ri + Ti + mu * b**2), (Ri + Ti + mu * b**2), (Rz + Tz)
         # Redefine I1, I2 and I3 grid
         grid = self.vx[:, 0]
-<<<<<<< HEAD
         I1 = Function(
             source=np.column_stack([grid, I1(grid)]),
             inputs="Time (s)",
@@ -2849,61 +1984,6 @@
             outputs="Mass (kg)",
             interpolation=interpolation,
         )
-=======
-        I1 = Function(np.column_stack([grid, I1(grid)]), "Time (s)")
-        I2 = Function(np.column_stack([grid, I2(grid)]), "Time (s)")
-        I3 = Function(np.column_stack([grid, I3(grid)]), "Time (s)")
-        rotationalEnergy = 0.5 * (
-            I1 * self.w1**2 + I2 * self.w2**2 + I3 * self.w3**2
-        )
-        rotationalEnergy.setInputs("Time (s)")
-        rotationalEnergy.setOutputs("Rotational Kinetic Energy (J)")
-        return rotationalEnergy
-
-    @cached_property
-    def translationalEnergy(self):
-        # Redefine total mass grid
-        totalMass = self.rocket.totalMass
-        grid = self.vx[:, 0]
-        totalMass = Function(np.column_stack([grid, totalMass(grid)]), "Time (s)")
-        translationalEnergy = (
-            0.5 * totalMass * (self.vx**2 + self.vy**2 + self.vz**2)
-        )
-        translationalEnergy.setInputs("Time (s)")
-        translationalEnergy.setOutputs("Translational Kinetic Energy (J)")
-        return translationalEnergy
-
-    @cached_property
-    def kineticEnergy(self):
-        kineticEnergy = self.rotationalEnergy + self.translationalEnergy
-        kineticEnergy.setInputs("Time (s)")
-        kineticEnergy.setOutputs("Kinetic Energy (J)")
-        return kineticEnergy
-
-    # Potential Energy
-    @cached_property
-    def potentialEnergy(self):
-        # Redefine total mass grid
-        totalMass = self.rocket.totalMass
-        grid = self.vx[:, 0]
-        totalMass = Function(np.column_stack([grid, totalMass(grid)]), "Time (s)")
-        potentialEnergy = totalMass * self.env.g * self.z
-        potentialEnergy.setInputs("Time (s)")
-        return potentialEnergy
-
-    # Total Mechanical Energy
-    @cached_property
-    def totalEnergy(self):
-        totalEnergy = self.kineticEnergy + self.potentialEnergy
-        totalEnergy.setInputs("Time (s)")
-        totalEnergy.setOutputs("Total Mechanical Energy (J)")
-        return totalEnergy
-
-    # Thrust Power
-    @cached_property
-    def thrustPower(self):
-        grid = self.vx[:, 0]
->>>>>>> ce5a7308
         # Redefine thrust grid
         thrust = Function(
             source=np.column_stack([grid, self.rocket.motor.thrust(grid)]),
@@ -2911,72 +1991,32 @@
             outputs="Thrust (N)",
             interpolation=interpolation,
         )
-        thrustPower = thrust * self.speed
-        thrustPower.setOutputs("Thrust Power (W)")
-        return thrustPower
-
-    # Drag Power
-    @cached_property
-    def dragPower(self):
-        dragPower = self.R3 * self.speed
-        dragPower.setOutputs("Drag Power (W)")
-        return dragPower
-
-    # Angle of Attack
-    @cached_property
-    def angleOfAttack(self, interpolation="spline", extrapolation="natural"):
-        """Angle of attack of the rocket with respect to the freestream
-            velocity vector.
-
-        Parameters
-        ----------
-        interpolation : str, optional
-            Interpolation method, by default "spline"
-        extrapolation : str, optional
-            Extrapolation method, by default "natural"
-
-        Returns
-        -------
-        angleOfAttack: Function
-            Angle of attack of the rocket with respect to the freestream
-            velocity vector.
-        """
-        dotProduct = [
-            -self.attitudeVectorX.getValueOpt(i) * self.streamVelocityX.getValueOpt(i)
-            - self.attitudeVectorY.getValueOpt(i) * self.streamVelocityY.getValueOpt(i)
-            - self.attitudeVectorZ.getValueOpt(i) * self.streamVelocityZ.getValueOpt(i)
-            for i in self.x[:, 0]
-        ]
-        # Define freestream speed list
-        freestreamSpeed = [self.freestreamSpeed(i) for i in self.x[:, 0]]
-        freestreamSpeed = np.nan_to_num(freestreamSpeed)
-
-        # Normalize dot product
-        dotProductNormalized = [
-            i / j if j > 1e-6 else 0 for i, j in zip(dotProduct, freestreamSpeed)
-        ]
-        dotProductNormalized = np.nan_to_num(dotProductNormalized)
-        dotProductNormalized = np.clip(dotProductNormalized, -1, 1)
-
-        # Calculate angle of attack and convert to degrees
-        angleOfAttack = np.rad2deg(np.arccos(dotProductNormalized))
-        angleOfAttack = np.column_stack([self.x[:, 0], angleOfAttack])
-
-        # Convert to Function
-        angleOfAttack = Function(
-            angleOfAttack,
-            "Time (s)",
-            "Angle Of Attack (°)",
-            interpolation,
-            extrapolation,
-        )
-
-        return angleOfAttack
-
-    # Stability and Control variables
-    # Angular velocities frequency response - Fourier Analysis
-    @cached_property
-    def omega1FrequencyResponse(self):
+        # Get some nicknames
+        vx, vy, vz = self.vx, self.vy, self.vz
+        w1, w2, w3 = self.w1, self.w2, self.w3
+        # Kinetic Energy
+        self.rotationalEnergy = 0.5 * (I1 * w1**2 + I2 * w2**2 + I3 * w3**2)
+        self.rotationalEnergy.setOutputs("Rotational Kinetic Energy (J)")
+        self.translationalEnergy = 0.5 * totalMass * (vx**2 + vy**2 + vz**2)
+        self.translationalEnergy.setOutputs("Translational Kinetic Energy (J)")
+        self.kineticEnergy = self.rotationalEnergy + self.translationalEnergy
+        self.kineticEnergy.setOutputs("Kinetic Energy (J)")
+        # Potential Energy
+        self.potentialEnergy = totalMass * self.env.g * self.z
+        self.potentialEnergy.setInputs("Time (s)")
+        # Total Mechanical Energy
+        self.totalEnergy = self.kineticEnergy + self.potentialEnergy
+        self.totalEnergy.setOutputs("Total Mechanical Energy (J)")
+        # Thrust Power
+        self.thrustPower = thrust * self.speed
+        self.thrustPower.setOutputs("Thrust Power (W)")
+        # Drag Power
+        self.dragPower = self.R3 * self.speed
+        self.dragPower.setOutputs("Drag Power (W)")
+
+        # Stability and Control variables
+        # Angular velocities frequency response - Fourier Analysis
+        # Omega 1 - w1
         Fs = 100.0
         # sampling rate
         Ts = 1.0 / Fs
@@ -2992,21 +2032,13 @@
         Y = np.fft.fft(y) / n  # fft computing and normalization
         Y = Y[range(n // 2)]
         omega1FrequencyResponse = np.column_stack([frq, abs(Y)])
-<<<<<<< HEAD
         self.omega1FrequencyResponse = Function(
             omega1FrequencyResponse,
             "Frequency (Hz)",
             "Omega 1 Angle Fourier Amplitude",
             interpolation,
-=======
-        omega1FrequencyResponse = Function(
-            omega1FrequencyResponse, "Frequency (Hz)", "Omega 1 Angle Fourier Amplitude"
->>>>>>> ce5a7308
-        )
-        return omega1FrequencyResponse
-
-    @cached_property
-    def omega2FrequencyResponse(self):
+        )
+        # Omega 2 - w2
         Fs = 100.0
         # sampling rate
         Ts = 1.0 / Fs
@@ -3022,21 +2054,13 @@
         Y = np.fft.fft(y) / n  # fft computing and normalization
         Y = Y[range(n // 2)]
         omega2FrequencyResponse = np.column_stack([frq, abs(Y)])
-<<<<<<< HEAD
         self.omega2FrequencyResponse = Function(
             omega2FrequencyResponse,
             "Frequency (Hz)",
             "Omega 2 Angle Fourier Amplitude",
             interpolation,
-=======
-        omega2FrequencyResponse = Function(
-            omega2FrequencyResponse, "Frequency (Hz)", "Omega 2 Angle Fourier Amplitude"
->>>>>>> ce5a7308
-        )
-        return omega2FrequencyResponse
-
-    @cached_property
-    def omega3FrequencyResponse(self):
+        )
+        # Omega 3 - w3
         Fs = 100.0
         # sampling rate
         Ts = 1.0 / Fs
@@ -3052,21 +2076,13 @@
         Y = np.fft.fft(y) / n  # fft computing and normalization
         Y = Y[range(n // 2)]
         omega3FrequencyResponse = np.column_stack([frq, abs(Y)])
-<<<<<<< HEAD
         self.omega3FrequencyResponse = Function(
             omega3FrequencyResponse,
             "Frequency (Hz)",
             "Omega 3 Angle Fourier Amplitude",
             interpolation,
-=======
-        omega3FrequencyResponse = Function(
-            omega3FrequencyResponse, "Frequency (Hz)", "Omega 3 Angle Fourier Amplitude"
->>>>>>> ce5a7308
-        )
-        return omega3FrequencyResponse
-
-    @cached_property
-    def attitudeFrequencyResponse(self):
+        )
+        # Attitude Frequency Response
         Fs = 100.0
         # sampling rate
         Ts = 1.0 / Fs
@@ -3082,501 +2098,182 @@
         Y = np.fft.fft(y) / n  # fft computing and normalization
         Y = Y[range(n // 2)]
         attitudeFrequencyResponse = np.column_stack([frq, abs(Y)])
-        attitudeFrequencyResponse = Function(
+        self.attitudeFrequencyResponse = Function(
             attitudeFrequencyResponse,
             "Frequency (Hz)",
             "Attitude Angle Fourier Amplitude",
             interpolation,
         )
-        return attitudeFrequencyResponse
-
-    # Static Margin
-    @cached_property
-    def staticMargin(self):
-        return self.rocket.staticMargin
-
-    # Rail Button Forces
-    @cached_property
-    def railButton1NormalForce(self):
-        """Upper rail button normal force as a function of time
-
-        Returns
-        -------
-        railButton1NormalForce: Function
-            Upper rail button normal force as a function of time
-        """
-
-        if isinstance(self.calculate_rail_button_forces, tuple):
-            F11, F12 = self.calculate_rail_button_forces[0:2]
-        else:
-            F11, F12 = self.calculate_rail_button_forces()[0:2]
-        alpha = self.rocket.railButtons.angularPosition * (np.pi / 180)
-        railButton1NormalForce = F11 * np.cos(alpha) + F12 * np.sin(alpha)
-        railButton1NormalForce.setOutputs("Upper Rail Button Normal Force (N)")
-
-        return railButton1NormalForce
-
-    @cached_property
-    def railButton1ShearForce(self):
-        """Upper rail button shear force as a function of time
-
-        Returns
-        -------
-        _type_
-            _description_
-        """
-        if isinstance(self.calculate_rail_button_forces, tuple):
-            F11, F12 = self.calculate_rail_button_forces[0:2]
-        else:
-            F11, F12 = self.calculate_rail_button_forces()[0:2]
-        alpha = self.rocket.railButtons.angularPosition * (
-            np.pi / 180
-        )  # Rail buttons angular position
-        railButton1ShearForce = F11 * -np.sin(alpha) + F12 * np.cos(alpha)
-        railButton1ShearForce.setOutputs("Upper Rail Button Shear Force (N)")
-
-        return railButton1ShearForce
-
-    @cached_property
-    def railButton2NormalForce(self):
-        """Lower rail button normal force as a function of time
-
-        Returns
-        -------
-        railButton2NormalForce: Function
-            Lower rail button normal force as a function of time
-        """
-        if isinstance(self.calculate_rail_button_forces, tuple):
-            F21, F22 = self.calculate_rail_button_forces[2:4]
-        else:
-            F21, F22 = self.calculate_rail_button_forces()[2:4]
-        alpha = self.rocket.railButtons.angularPosition * (np.pi / 180)
-        railButton2NormalForce = F21 * np.cos(alpha) + F22 * np.sin(alpha)
-        railButton2NormalForce.setOutputs("Lower Rail Button Normal Force (N)")
-
-        return railButton2NormalForce
-
-    @cached_property
-    def railButton2ShearForce(self):
-        """Lower rail button shear force as a function of time
-
-        Returns
-        -------
-        railButton2ShearForce: Function
-            Lower rail button shear force as a function of time
-        """
-        if isinstance(self.calculate_rail_button_forces, tuple):
-            F21, F22 = self.calculate_rail_button_forces[2:4]
-        else:
-            F21, F22 = self.calculate_rail_button_forces()[2:4]
-        alpha = self.rocket.railButtons.angularPosition * (np.pi / 180)
-        railButton2ShearForce = F21 * -np.sin(alpha) + F22 * np.cos(alpha)
-        railButton2ShearForce.setOutputs("Lower Rail Button Shear Force (N)")
-
-        return railButton2ShearForce
-
-    @cached_property
-    def maxRailButton1NormalForce(self):
-        """Maximum upper rail button normal force, in Newtons
-
-        Returns
-        -------
-        maxRailButton1NormalForce: float
-            Maximum upper rail button normal force, in Newtons
-        """
-        if isinstance(self.calculate_rail_button_forces, tuple):
-            F11 = self.calculate_rail_button_forces[0]
-        else:
-            F11 = self.calculate_rail_button_forces()[0]
-        outOfRailTimeIndex = np.searchsorted(F11[:, 0], self.outOfRailTime)
-        if outOfRailTimeIndex == 0:
-            return 0
-        else:
-            return np.max(self.railButton1NormalForce[:outOfRailTimeIndex])
-
-    @cached_property
-    def maxRailButton1ShearForce(self):
-        """Maximum upper rail button shear force, in Newtons
-
-        Returns
-        -------
-        maxRailButton1ShearForce: float
-            Maximum upper rail button shear force, in Newtons
-        """
-        if isinstance(self.calculate_rail_button_forces, tuple):
-            F11 = self.calculate_rail_button_forces[0]
-        else:
-            F11 = self.calculate_rail_button_forces()[0]
-        outOfRailTimeIndex = np.searchsorted(F11[:, 0], self.outOfRailTime)
-        if outOfRailTimeIndex == 0:
-            return 0
-        else:
-            return np.max(self.railButton1ShearForce[:outOfRailTimeIndex])
-
-    @cached_property
-    def maxRailButton2NormalForce(self):
-        """Maximum lower rail button normal force, in Newtons
-
-        Returns
-        -------
-        maxRailButton2NormalForce: float
-            Maximum lower rail button normal force, in Newtons
-        """
-        if isinstance(self.calculate_rail_button_forces, tuple):
-            F11 = self.calculate_rail_button_forces[0]
-        else:
-            F11 = self.calculate_rail_button_forces()[0]
-        outOfRailTimeIndex = np.searchsorted(F11[:, 0], self.outOfRailTime)
-        if outOfRailTimeIndex == 0:
-            return 0
-        else:
-            return np.max(self.railButton2NormalForce[:outOfRailTimeIndex])
-
-    @cached_property
-    def maxRailButton2ShearForce(self):
-        """Maximum lower rail button shear force, in Newtons
-
-        Returns
-        -------
-        maxRailButton2ShearForce: float
-            Maximum lower rail button shear force, in Newtons
-        """
-        if isinstance(self.calculate_rail_button_forces, tuple):
-            F11 = self.calculate_rail_button_forces[0]
-        else:
-            F11 = self.calculate_rail_button_forces()[0]
-        outOfRailTimeIndex = np.searchsorted(F11[:, 0], self.outOfRailTime)
-        if outOfRailTimeIndex == 0:
-            return 0
-        else:
-            return np.max(self.railButton2ShearForce[:outOfRailTimeIndex])
-
-    @cached_property
-    def drift(self):
-        """Rocket horizontal distance to tha launch point, in meters, at each
-        time step.
-
-        Returns
-        -------
-        drift: Function
-            Rocket horizontal distance to tha launch point, in meters, at each
-            time step.
-        """
-        drift = np.column_stack(
-            (self.x[:, 0], (self.x[:, 1] ** 2 + self.y[:, 1] ** 2) ** 0.5)
-        )
-        drift = Function(
-            drift,
-            "Time (s)",
-            "Horizontal Distance to Launch Point (m)",
-        )
-
-        return drift
-
-    @cached_property
-    def bearing(self, interpolation="spline", extrapolation="natural"):
-        """Rocket bearing compass, in degrees, at each time step.
-
-        Returns
-        -------
-        bearing: Function
-            Rocket bearing, in degrees, at each time step.
-        """
-
-        # Get some nicknames
-        t = self.x[:, 0]
-        x, y = self.x[:, 1], self.y[:, 1]
+        # Static Margin
+        self.staticMargin = self.rocket.staticMargin
+
+        # Fluid Mechanics variables
+        # Freestream Velocity
+        self.streamVelocityX = self.windVelocityX - self.vx
+        self.streamVelocityX.setOutputs("Freestream Velocity X (m/s)")
+        self.streamVelocityY = self.windVelocityY - self.vy
+        self.streamVelocityY.setOutputs("Freestream Velocity Y (m/s)")
+        self.streamVelocityZ = -1 * self.vz
+        self.streamVelocityZ.setOutputs("Freestream Velocity Z (m/s)")
+        self.freestreamSpeed = (
+            self.streamVelocityX**2
+            + self.streamVelocityY**2
+            + self.streamVelocityZ**2
+        ) ** 0.5
+        self.freestreamSpeed.setOutputs("Freestream Speed (m/s)")
+        # Apogee Freestream speed
+        self.apogeeFreestreamSpeed = self.freestreamSpeed(self.apogeeTime)
+        # Mach Number
+        self.MachNumber = self.freestreamSpeed / self.speedOfSound
+        self.MachNumber.setOutputs("Mach Number")
+        maxMachNumberTimeIndex = np.argmax(self.MachNumber[:, 1])
+        self.maxMachNumberTime = self.MachNumber[maxMachNumberTimeIndex, 0]
+        self.maxMachNumber = self.MachNumber[maxMachNumberTimeIndex, 1]
+        # Reynolds Number
+        self.ReynoldsNumber = (
+            self.density * self.freestreamSpeed / self.dynamicViscosity
+        ) * (2 * self.rocket.radius)
+        self.ReynoldsNumber.setOutputs("Reynolds Number")
+        maxReynoldsNumberTimeIndex = np.argmax(self.ReynoldsNumber[:, 1])
+        self.maxReynoldsNumberTime = self.ReynoldsNumber[maxReynoldsNumberTimeIndex, 0]
+        self.maxReynoldsNumber = self.ReynoldsNumber[maxReynoldsNumberTimeIndex, 1]
+        # Dynamic Pressure
+        self.dynamicPressure = 0.5 * self.density * self.freestreamSpeed**2
+        self.dynamicPressure.setOutputs("Dynamic Pressure (Pa)")
+        maxDynamicPressureTimeIndex = np.argmax(self.dynamicPressure[:, 1])
+        self.maxDynamicPressureTime = self.dynamicPressure[
+            maxDynamicPressureTimeIndex, 0
+        ]
+        self.maxDynamicPressure = self.dynamicPressure[maxDynamicPressureTimeIndex, 1]
+        # Total Pressure
+        self.totalPressure = self.pressure * (1 + 0.2 * self.MachNumber**2) ** (3.5)
+        self.totalPressure.setOutputs("Total Pressure (Pa)")
+        maxtotalPressureTimeIndex = np.argmax(self.totalPressure[:, 1])
+        self.maxtotalPressureTime = self.totalPressure[maxtotalPressureTimeIndex, 0]
+        self.maxtotalPressure = self.totalPressure[maxDynamicPressureTimeIndex, 1]
+        # Angle of Attack
+        angleOfAttack = []
+        for i in range(len(self.attitudeVectorX[:, 1])):
+            dotProduct = -(
+                self.attitudeVectorX[i, 1] * self.streamVelocityX[i, 1]
+                + self.attitudeVectorY[i, 1] * self.streamVelocityY[i, 1]
+                + self.attitudeVectorZ[i, 1] * self.streamVelocityZ[i, 1]
+            )
+            if self.freestreamSpeed[i, 1] < 1e-6:
+                angleOfAttack.append([self.freestreamSpeed[i, 0], 0])
+            else:
+                dotProductNormalized = dotProduct / self.freestreamSpeed[i, 1]
+                dotProductNormalized = (
+                    1 if dotProductNormalized > 1 else dotProductNormalized
+                )
+                dotProductNormalized = (
+                    -1 if dotProductNormalized < -1 else dotProductNormalized
+                )
+                angleOfAttack.append(
+                    [
+                        self.freestreamSpeed[i, 0],
+                        (180 / np.pi) * np.arccos(dotProductNormalized),
+                    ]
+                )
+        self.angleOfAttack = Function(
+            angleOfAttack, "Time (s)", "Angle Of Attack (°)", "linear"
+        )
+
+        # Converts x and y positions to lat and lon
+        # We are currently considering the earth as a sphere.
         bearing = []
-        for i in range(len(t)):
-            # Forcing arctan2(0, 0) = self.heading
-            if abs(x[i]) < 1e-6 and abs(y[i]) < 1e-6:
-                bearing.append(np.deg2rad(self.heading))
-            elif abs(x[i]) < 1e-6:  # check if the rocket is on x axis
-                if y[i] > 0:
+        distance = [
+            (self.x[i][1] ** 2 + self.y[i][1] ** 2) ** 0.5 for i in range(len(self.x))
+        ]
+        for i in range(len(self.x)):
+            # Check if the point is over the grid (i.e. if x*y == 0)
+            if self.x[i][1] == 0:
+                if self.y[i][1] < 0:
+                    bearing.append(3.14159265359)
+                else:
                     bearing.append(0)
+                continue
+            if self.y[i][1] == 0:
+                if self.x[i][1] < 0:
+                    bearing.append(3 * 3.14159265359 / 2)
+                elif self.x[i][1] > 0:
+                    bearing.append(3.14159265359 / 2)
                 else:
-                    bearing.append(np.pi)
-            elif abs(y[i]) < 1e-6:  # check if the rocket is on x axis
-                if x[i] > 0:
-                    bearing.append(np.pi / 2)
-                else:
-                    bearing.append(3 * np.pi / 2)
+                    continue
+                continue
+
+            # Calculate bearing as the azimuth considering different quadrants
+            if self.x[i][1] * self.y[i][1] > 0 and self.x[i][1] > 0:
+                bearing.append(math.atan(abs(self.x[i][1]) / abs(self.y[i][1])))
+            elif self.x[i][1] * self.y[i][1] < 0 and self.x[i][1] > 0:
+                bearing.append(
+                    3.14159265359 / 2 + math.atan(abs(self.y[i][1]) / abs(self.x[i][1]))
+                )
+            elif self.x[i][1] * self.y[i][1] > 0 and self.x[i][1] < 0:
+                bearing.append(
+                    3.14159265359 + math.atan(abs(self.x[i][1]) / abs(self.y[i][1]))
+                )
+            elif self.x[i][1] * self.y[i][1] < 0 and self.x[i][1] < 0:
+                bearing.append(
+                    3 * 3.14159265359 / 2
+                    + math.atan(abs(self.y[i][1]) / abs(self.x[i][1]))
+                )
+
+        # Store values of distance and bearing using appropriate units
+        # self.distance = distance      # Must be in meters
+        # self.bearing = bearing        # Must be in radians
+
+        lat1 = (
+            3.14159265359 * self.env.lat / 180
+        )  # Launch lat point converted to radians
+        lon1 = (
+            3.14159265359 * self.env.lon / 180
+        )  # Launch long point converted to radians
+
+        R = self.env.earthRadius
+        lat2 = []
+        lon2 = []
+        # Applies the haversine equation to find final lat/lon coordinates
+        for i in range(len(self.x)):
+            # Please notice that for distances lower than 1 centimeter the difference on latitude or longitude too small
+            if abs(self.y[i][1]) < 1e-2:
+                lat2.append(self.env.lat)
             else:
-                # Calculate bearing as the azimuth considering different quadrants
-                if x[i] * y[i] < 0 and x[i] < 0:  # Fourth quadrant
-                    bearing.append(-np.pi / 2 + np.arctan(abs(y[i]) / abs(x[i])))
-                elif x[i] * y[i] < 0 and x[i] > 0:  # Second quadrant
-                    bearing.append(np.pi / 2 + np.arctan(abs(x[i]) / abs(y[i])))
-                elif x[i] * y[i] > 0 and x[i] < 0:  # Third quadrant
-                    bearing.append(np.pi + np.arctan(abs(x[i]) / abs(y[i])))
-                else:  # First quadrant
-                    bearing.append(np.arctan(abs(x[i]) / abs(y[i])))
-
-        bearing = np.rad2deg(bearing)
-        bearing = np.column_stack((t, bearing))
-        print(bearing)
-        bearing = Function(
-            bearing,
-            "Time (s)",
-            "Bearing (deg)",
-            interpolation,
-            extrapolation,
-        )
-
-        return bearing
-
-    @cached_property
-    def latitude(self):
-        """Rocket latitude coordinate, in degrees, at each time step.
-
-        Returns
-        -------
-        latitude: Function
-            Rocket latitude coordinate, in degrees, at each time step.
-        """
-        lat1 = np.deg2rad(self.env.lat)  # Launch lat point converted to radians
-
-        # Applies the haversine equation to find final lat/lon coordinates
-        latitude = np.rad2deg(
-            np.arcsin(
-                np.sin(lat1) * np.cos(self.drift[:, 1] / self.env.earthRadius)
-                + np.cos(lat1)
-                * np.sin(self.drift[:, 1] / self.env.earthRadius)
-                * np.cos(np.deg2rad(self.bearing[:, 1]))
-            )
-        )
-        latitude = np.column_stack((self.x[:, 0], latitude))
-        latitude = Function(latitude, "Time (s)", "Latitude (°)", "linear")
-
-        return latitude
-
-    @cached_property
-    def longitude(self):
-        """Rocket longitude coordinate, in degrees, at each time step.
-
-        Returns
-        -------
-        longitude: Function
-            Rocket longitude coordinate, in degrees, at each time step.
-        """
-        lat1 = np.deg2rad(self.env.lat)  # Launch lat point converted to radians
-        lon1 = np.deg2rad(self.env.lon)  # Launch lon point converted to radians
-
-        # Applies the haversine equation to find final lat/lon coordinates
-        longitude = np.rad2deg(
-            lon1
-            + np.arctan2(
-                np.sin(np.deg2rad(self.bearing[:, 1]))
-                * np.sin(self.drift[:, 1] / self.env.earthRadius)
-                * np.cos(lat1),
-                np.cos(self.drift[:, 1] / self.env.earthRadius)
-                - np.sin(lat1) * np.sin(np.deg2rad(self.latitude[:, 1])),
-            )
-        )
-
-        longitude = np.column_stack((self.x[:, 0], longitude))
-        longitude = Function(longitude, "Time (s)", "Longitude (°)", "linear")
-
-        return longitude
-
-    @cached_property
-    def retrieve_acceleration_arrays(self):
-        """Retrieve acceleration arrays from the integration scheme
-
-        Parameters
-        ----------
-
-        Returns
-        -------
-        ax: list
-            acceleration in x direction
-        ay: list
-            acceleration in y direction
-        az: list
-            acceleration in z direction
-        alpha1: list
-            angular acceleration in x direction
-        alpha2: list
-            angular acceleration in y direction
-        alpha3: list
-            angular acceleration in z direction
-        """
-        # Initialize acceleration arrays
-        ax, ay, az = [], [], []
-        alpha1, alpha2, alpha3 = [], [], []
-        # Go through each time step and calculate accelerations
-        # Get flight phases
-        for phase_index, phase in self.timeIterator(self.flightPhases):
-            initTime = phase.t
-            finalTime = self.flightPhases[phase_index + 1].t
-            currentDerivative = phase.derivative
-            # Call callback functions
-            for callback in phase.callbacks:
-                callback(self)
-            # Loop through time steps in flight phase
-            for step in self.solution:  # Can be optimized
-                if initTime < step[0] <= finalTime:
-                    # Get derivatives
-                    uDot = currentDerivative(step[0], step[1:])
-                    # Get accelerations
-                    ax_value, ay_value, az_value = uDot[3:6]
-                    alpha1_value, alpha2_value, alpha3_value = uDot[10:]
-                    # Save accelerations
-                    ax.append([step[0], ax_value])
-                    ay.append([step[0], ay_value])
-                    az.append([step[0], az_value])
-                    alpha1.append([step[0], alpha1_value])
-                    alpha2.append([step[0], alpha2_value])
-                    alpha3.append([step[0], alpha3_value])
-
-        return ax, ay, az, alpha1, alpha2, alpha3
-
-    @cached_property
-    def retrieve_temporary_values_arrays(self):
-        """Retrieve temporary values arrays from the integration scheme.
-        Currently, the following temporary values are retrieved:
-            - R1
-            - R2
-            - R3
-            - M1
-            - M2
-            - M3
-            - pressure
-            - density
-            - dynamicViscosity
-            - speedOfSound
-
-        Parameters
-        ----------
-        None
-
-        Returns
-        -------
-        self.R1_list: list
-            R1 values
-        self.R2_list: list
-            R2 values
-        self.R3_list: list
-            R3 values are the aerodynamic force values in the rocket's axis direction
-        self.M1_list: list
-            M1 values
-        self.M2_list: list
-            Aerodynamic bending moment in ? direction at each time step
-        self.M3_list: list
-            Aerodynamic bending moment in ? direction at each time step
-        self.pressure_list: list
-            Air pressure at each time step
-        self.density_list: list
-            Air density at each time step
-        self.dynamicViscosity_list: list
-            Dynamic viscosity at each time step
-        elf_list._speedOfSound: list
-            Speed of sound at each time step
-        self.windVelocityX_list: list
-            Wind velocity in x direction at each time step
-        self.windVelocityY_list: list
-            Wind velocity in y direction at each time step
-        """
-
-        # Initialize force and atmospheric arrays
-        self.R1_list = []
-        self.R2_list = []
-        self.R3_list = []
-        self.M1_list = []
-        self.M2_list = []
-        self.M3_list = []
-        self.pressure_list = []
-        self.density_list = []
-        self.dynamicViscosity_list = []
-        self.speedOfSound_list = []
-        self.windVelocityX_list = []
-        self.windVelocityY_list = []
-
-        # Go through each time step and calculate forces and atmospheric values
-        # Get flight phases
-        for phase_index, phase in self.timeIterator(self.flightPhases):
-            initTime = phase.t
-            finalTime = self.flightPhases[phase_index + 1].t
-            currentDerivative = phase.derivative
-            # Call callback functions
-            for callback in phase.callbacks:
-                callback(self)
-            # Loop through time steps in flight phase
-            for step in self.solution:  # Can be optimized
-                if initTime < step[0] <= finalTime or (initTime == 0 and step[0] == 0):
-                    # Call derivatives in post processing mode
-                    uDot = currentDerivative(step[0], step[1:], postProcessing=True)
-
-        temporary_values = [
-            self.R1_list,
-            self.R2_list,
-            self.R3_list,
-            self.M1_list,
-            self.M2_list,
-            self.M3_list,
-            self.pressure_list,
-            self.density_list,
-            self.dynamicViscosity_list,
-            self.speedOfSound_list,
-            self.windVelocityX_list,
-            self.windVelocityY_list,
-        ]
-
-        return temporary_values
-
-    @cached_property
-    def calculate_rail_button_forces(self):
-        """Calculate the forces applied to the rail buttons while rocket is still
-        on the launch rail. It will return 0 if none rail buttons are defined.
-
-        Returns
-        -------
-        F11: Function
-            Rail Button 1 force in the 1 direction
-        F12: Function
-            Rail Button 1 force in the 2 direction
-        F21: Function
-            Rail Button 2 force in the 1 direction
-        F22: Function
-            Rail Button 2 force in the 2 direction
-        """
-
-        if self.rocket.railButtons is None:
-            warnings.warn(
-                "Trying to calculate rail button forces without rail buttons defined."
-            )
-            return 0, 0, 0, 0
-
-        # Distance from Rail Button 1 (upper) to CM
-        D1 = self.rocket.railButtons.distanceToCM[0]
-        # Distance from Rail Button 2 (lower) to CM
-        D2 = self.rocket.railButtons.distanceToCM[1]
-        F11 = (self.R1 * D2 - self.M2) / (D1 + D2)
-        F11.setOutputs("Upper button force direction 1 (m)")
-        F12 = (self.R2 * D2 + self.M1) / (D1 + D2)
-        F12.setOutputs("Upper button force direction 2 (m)")
-        F21 = (self.R1 * D1 + self.M2) / (D1 + D2)
-        F21.setOutputs("Lower button force direction 1 (m)")
-        F22 = (self.R2 * D1 - self.M1) / (D1 + D2)
-        F22.setOutputs("Lower button force direction 2 (m)")
-
-        # F11 = F11[:outOfRailTimeIndex + 1, :] # Limit force calculation to when rocket is in rail
-        # F12 = F12[:outOfRailTimeIndex + 1, :] # Limit force calculation to when rocket is in rail
-        # F21 = F21[:outOfRailTimeIndex + 1, :] # Limit force calculation to when rocket is in rail
-        # F22 = F22[:outOfRailTimeIndex + 1, :] # Limit force calculation to when rocket is in rail
-
-        return F11, F12, F21, F22
-
-    @cached_property
-    def __calculate_pressure_signal(self):
-        """Calculate the pressure signal from the pressure sensor.
-        It creates a SignalFunction attribute in the parachute object.
-        Parachute works as a subclass of Rocket class.
-
-        Returns
-        -------
-        None
-        """
+                lat2.append(
+                    (180 / 3.14159265359)
+                    * math.asin(
+                        math.sin(lat1) * math.cos(distance[i] / R)
+                        + math.cos(lat1)
+                        * math.sin(distance[i] / R)
+                        * math.cos(bearing[i])
+                    )
+                )
+            if abs(self.x[i][1]) < 1e-2:
+                lon2.append(self.env.lon)
+            else:
+                lon2.append(
+                    (180 / 3.14159265359)
+                    * (
+                        lon1
+                        + math.atan2(
+                            math.sin(bearing[i])
+                            * math.sin(distance[i] / R)
+                            * math.cos(lat1),
+                            math.cos(distance[i] / R)
+                            - math.sin(lat1) * math.sin(lat2[i]),
+                        )
+                    )
+                )
+
+        latitude = [[self.solution[i][0], lat2[i]] for i in range(len(self.solution))]
+        longitude = [[self.solution[i][0], lon2[i]] for i in range(len(self.solution))]
+
+        # Store final values of lat/lon as a function of time
+        self.latitude = Function(latitude, "Time (s)", "Latitude (°)", "linear")
+        self.longitude = Function(longitude, "Time (s)", "Longitude (°)", "linear")
+
+        # Post process other quantities
+
         # Transform parachute sensor feed into functions
         for parachute in self.rocket.parachutes:
             parachute.cleanPressureSignalFunction = Function(
@@ -3595,13 +2292,13 @@
                 parachute.noiseSignal, "Time (s)", "Pressure Noise (Pa)", "linear"
             )
 
+        # Register post processing
+        self.postProcessed = True
+
         return None
 
-    def postProcess(self, interpolation="spline", extrapolation="natural"):
-        """Post-process all Flight information produced during
-        simulation. Includes the calculation of maximum values,
-        calculation of secondary values such as energy and conversion
-        of lists to Function objects to facilitate plotting.
+    def info(self):
+        """Prints out a summary of the data available about the Flight.
 
         Parameters
         ----------
@@ -3611,23 +2308,9 @@
         ------
         None
         """
-
-        # Register post processing
-        self.postProcessed = True
-
-        return None
-
-    def info(self):
-        """Prints out a summary of the data available about the Flight.
-
-        Parameters
-        ----------
-        None
-
-        Return
-        ------
-        None
-        """
+        # Post-process results
+        if self.postProcessed is False:
+            self.postProcess()
 
         # Get index of out of rail time
         outOfRailTimeIndexes = np.nonzero(self.x[:, 0] == self.outOfRailTime)
@@ -3821,6 +2504,9 @@
         ------
         None
         """
+        # Post-process results
+        if self.postProcessed is False:
+            self.postProcess()
 
         print(
             "Position - x: {:.2f} m | y: {:.2f} m | z: {:.2f} m".format(
@@ -3934,6 +2620,9 @@
         ------
         None
         """
+        # Post-process results
+        if self.postProcessed is False:
+            self.postProcess()
 
         # Get max and min x and y
         maxZ = max(self.z[:, 1] - self.env.elevation)
@@ -3989,6 +2678,9 @@
         ------
         None
         """
+        # Post-process results
+        if self.postProcessed is False:
+            self.postProcess()
 
         # Velocity and acceleration plots
         fig2 = plt.figure(figsize=(9, 12))
@@ -4064,6 +2756,9 @@
         ------
         None
         """
+        # Post-process results
+        if self.postProcessed is False:
+            self.postProcess()
 
         # Get index of time before parachute event
         if len(self.parachuteEvents) > 0:
@@ -4129,6 +2824,9 @@
         ------
         None
         """
+        # Post-process results
+        if self.postProcessed is False:
+            self.postProcess()
 
         # Get index of time before parachute event
         if len(self.parachuteEvents) > 0:
@@ -4181,6 +2879,9 @@
         ------
         None
         """
+        # Post-process results
+        if self.postProcessed is False:
+            self.postProcess()
 
         # Get index of time before parachute event
         if len(self.parachuteEvents) > 0:
@@ -4262,6 +2963,9 @@
         ------
         None
         """
+        # Post-process results
+        if self.postProcessed is False:
+            self.postProcess()
 
         # Get index of out of rail time
         outOfRailTimeIndexes = np.nonzero(self.x[:, 0] == self.outOfRailTime)
@@ -4391,6 +3095,9 @@
         -------
         None
         """
+        # Post-process results
+        if self.postProcessed is False:
+            self.postProcess()
 
         # Get index of out of rail time
         outOfRailTimeIndexes = np.nonzero(self.x[:, 0] == self.outOfRailTime)
@@ -4486,6 +3193,9 @@
         ------
         None
         """
+        # Post-process results
+        if self.postProcessed is False:
+            self.postProcess()
 
         # Get index of out of rail time
         outOfRailTimeIndexes = np.nonzero(self.x[:, 0] == self.outOfRailTime)
@@ -4568,6 +3278,9 @@
         ------
         None
         """
+        # Post-process results
+        if self.postProcessed is False:
+            self.postProcess()
 
         s = (self.rocket.tipChord + self.rocket.rootChord) * self.rocket.span / 2
         ar = self.rocket.span * self.rocket.span / s
@@ -4713,6 +3426,9 @@
         ------
         None
         """
+        # Post-process results
+        if self.postProcessed is False:
+            self.postProcess()
 
         fig9 = plt.figure(figsize=(9, 6))
 
@@ -4784,6 +3500,9 @@
         ------
         None
         """
+        # Post-process results
+        if self.postProcessed is False:
+            self.postProcess()
 
         if len(self.rocket.parachutes) == 0:
             plt.figure()
@@ -4831,6 +3550,8 @@
         ------
         None
         """
+        if self.postProcessed is False:
+            self.postProcess()
 
         timePoints = np.arange(0, self.tFinal, timeStep)
 
@@ -4877,6 +3598,8 @@
             will be exported. Otherwise, linear interpolation is carried out to
             calculate values at the desired time steps. Example: 0.001.
         """
+        if self.postProcessed is False:
+            self.postProcess()
 
         # Fast evaluation for the most basic scenario
         if timeStep is None and len(variables) == 0:
@@ -4929,19 +3652,7 @@
 
         # Loop through variables, get points and names (for the header)
         for variable in variables:
-            if variable in self.__dict__.keys():
-                variableFunction = self.__dict__[variable]
-            # Deal with variables that are not Flight attributes (e.g. 'angleOfAttack')
-            # Usually, these are properties of the Flight class
-            else:
-                try:
-                    obj = getattr(self.__class__, variable)
-                    if isinstance(obj, property) or isinstance(obj, cached_property):
-                        variableFunction = obj.__get__(self, self.__class__)
-                except AttributeError:
-                    raise AttributeError(
-                        "Variable '{}' not found in Flight class".format(variable)
-                    )
+            variableFunction = self.__dict__[variable]
             variablePoints = variableFunction(timePoints)
             exportedMatrix += [variablePoints]
             exportedHeader += ", " + variableFunction.__outputs__[0]
@@ -4997,6 +3708,8 @@
         None
         """
         # Define time points vector
+        if self.postProcessed is False:
+            self.postProcess()
         if timeStep is None:
             # Get time from any Function, should all be the same
             timePoints = self.z[:, 0]
@@ -5050,6 +3763,9 @@
         ------
         None
         """
+        # Post-process results
+        if self.postProcessed is False:
+            self.postProcess()
 
         # Print initial conditions
         print("Initial Conditions\n")
