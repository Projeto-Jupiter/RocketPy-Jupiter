--- conflicted
+++ resolved
@@ -9,10 +9,7 @@
 import math
 import time
 import warnings
-<<<<<<< HEAD
-=======
 from copy import deepcopy
->>>>>>> 3f8c938b
 
 import matplotlib.pyplot as plt
 import numpy as np
@@ -30,6 +27,7 @@
     from functools import cached_property
 except ImportError:
     from .tools import cached_property
+
 
 class Flight:
     """Keeps all flight information and has a method to simulate flight.
@@ -1543,7 +1541,9 @@
         S_noz_zx = 0
 
         # Load center of mass data
-        r_cm_scalar = self.rocket.centerOfMass.getValueOpt(t) # TODO: Make sure value is negative
+        r_cm_scalar = self.rocket.centerOfMass.getValueOpt(
+            t
+        )  # TODO: Make sure value is negative
         r_cmd = self.rocket.centerOfMass.differentiate(t, dx=1e-6)
         r_cmdd = self.rocket.centerOfMass.differentiate(t, order=2, dx=1e-6)
 
@@ -2266,16 +2266,11 @@
     # Kinetic Energy
     @funcify_method("Time (s)", "Rotational Kinetic Energy (J)", "spline", "zero")
     def rotationalEnergy(self):
-<<<<<<< HEAD
         # b = -self.rocket.distanceRocketPropellant
         b = (
             -(self.rocket.motorPosition - self.rocket.centerOfDryMassPosition)
             * self.rocket._csys
         )
-=======
-        """Rotational kinetic energy as a rocketpy.Function of time."""
-        b = -self.rocket.distanceRocketPropellant
->>>>>>> 3f8c938b
         mu = self.rocket.reducedMass
         Rz = self.rocket.inertiaZ
         Ri = self.rocket.inertiaI
@@ -2514,36 +2509,12 @@
 
         return drift
 
-<<<<<<< HEAD
-    @cached_property
-    def bearing(self):
-        """Rocket bearing compass, in degrees, at each time step.
-        Returns
-        -------
-        bearing: Function
-            Rocket bearing, in degrees, at each time step.
-        """
-
-        # Get some nicknames
-        t = self.x[:, 0]
-        x, y = self.x[:, 1], self.y[:, 1]
-
-        # Calculate the bearing and to a Function object
-        bearing = (2 * np.pi - np.arctan2(-x, y)) * (180 / np.pi)
-        bearing = np.column_stack((t, bearing))
-        bearing = Function(
-            bearing,
-            "Time (s)",
-            "Bearing (deg)",
-        )
-=======
     @funcify_method("Time (s)", "Bearing (°)", "spline", "constant")
     def bearing(self):
         """Rocket bearing compass, in degrees, as a rocketpy.Function of time."""
         x, y = self.x[:, 1], self.y[:, 1]
         bearing = (2 * np.pi - np.arctan2(-x, y)) * (180 / np.pi)
         return np.column_stack((self.time, bearing))
->>>>>>> 3f8c938b
 
     @funcify_method("Time (s)", "Latitude (°)", "linear", "constant")
     def latitude(self):
