# -*- coding: utf-8 -*-

__author__ = (
    "Giovani Hidalgo Ceotto, Guilherme Fernandes Alves, João Lemes Gribel Soares"
)
__copyright__ = "Copyright 20XX, RocketPy Team"
__license__ = "MIT"

import math
import time

import matplotlib.pyplot as plt
import numpy as np
import simplekml
from scipy import integrate

from .Function import Function


class Flight:
    """Keeps all flight information and has a method to simulate flight.

    Attributes
    ----------
        Other classes:
        Flight.env : Environment
            Environment object describing rail length, elevation, gravity and
            weather condition. See Environment class for more details.
        Flight.rocket : Rocket
            Rocket class describing rocket. See Rocket class for more
            details.
        Flight.parachutes : Parachutes
            Direct link to parachutes of the Rocket. See Rocket class
            for more details.
        Flight.frontalSurfaceWind : float
            Surface wind speed in m/s aligned with the launch rail.
        Flight.lateralSurfaceWind : float
            Surface wind speed in m/s perpendicular to launch rail.

        Helper classes:
        Flight.flightPhases : class
            Helper class to organize and manage different flight phases.
        Flight.timeNodes : class
            Helper class to manage time discretization during simulation.

        Helper functions:
        Flight.timeIterator : function
            Helper iterator function to generate time discretization points.

        Helper parameters:
        Flight.effective1RL : float
            Original rail length minus the distance measured from nozzle exit
            to the upper rail button. It assumes the nozzle to be aligned with
            the beginning of the rail.
        Flight.effective2RL : float
            Original rail length minus the distance measured from nozzle exit
            to the lower rail button. It assumes the nozzle to be aligned with
            the beginning of the rail.


        Numerical Integration settings:
        Flight.maxTime : int, float
            Maximum simulation time allowed. Refers to physical time
            being simulated, not time taken to run simulation.
        Flight.maxTimeStep : int, float
            Maximum time step to use during numerical integration in seconds.
        Flight.minTimeStep : int, float
            Minimum time step to use during numerical integration in seconds.
        Flight.rtol : int, float
            Maximum relative error tolerance to be tolerated in the
            numerical integration scheme.
        Flight.atol : int, float
            Maximum absolute error tolerance to be tolerated in the
            integration scheme.
        Flight.timeOvershoot : bool, optional
            If True, decouples ODE time step from parachute trigger functions
            sampling rate. The time steps can overshoot the necessary trigger
            function evaluation points and then interpolation is used to
            calculate them and feed the triggers. Can greatly improve run
            time in some cases.
        Flight.terminateOnApogee : bool
            Whether to terminate simulation when rocket reaches apogee.
        Flight.solver : scipy.integrate.LSODA
            Scipy LSODA integration scheme.

        State Space Vector Definition:
        (Only available after Flight.postProcess has been called.)
        Flight.x : Function
            Rocket's X coordinate (positive east) as a function of time.
        Flight.y : Function
            Rocket's Y coordinate (positive north) as a function of time.
        Flight.z : Function
            Rocket's z coordinate (positive up) as a function of time.
        Flight.vx : Function
            Rocket's X velocity as a function of time.
        Flight.vy : Function
            Rocket's Y velocity as a function of time.
        Flight.vz : Function
            Rocket's Z velocity as a function of time.
        Flight.e0 : Function
            Rocket's Euler parameter 0 as a function of time.
        Flight.e1 : Function
            Rocket's Euler parameter 1 as a function of time.
        Flight.e2 : Function
            Rocket's Euler parameter 2 as a function of time.
        Flight.e3 : Function
            Rocket's Euler parameter 3 as a function of time.
        Flight.w1 : Function
            Rocket's angular velocity Omega 1 as a function of time.
            Direction 1 is in the rocket's body axis and points perpendicular
            to the rocket's axis of cylindrical symmetry.
        Flight.w2 : Function
            Rocket's angular velocity Omega 2 as a function of time.
            Direction 2 is in the rocket's body axis and points perpendicular
            to the rocket's axis of cylindrical symmetry and direction 1.
        Flight.w3 : Function
            Rocket's angular velocity Omega 3 as a function of time.
            Direction 3 is in the rocket's body axis and points in the
            direction of cylindrical symmetry.
        Flight.latitude: Function
            Rocket's latitude coordinates (positive North) as a function of time.
            The Equator has a latitude equal to 0, by convention.
        Flight.longitude: Function
            Rocket's longitude coordinates (positive East) as a function of time.
            Greenwich meridian has a longitude equal to 0, by convention.

        Solution attributes:
        Flight.inclination : int, float
            Launch rail inclination angle relative to ground, given in degrees.
        Flight.heading : int, float
            Launch heading angle relative to north given in degrees.
        Flight.initialSolution : list
            List defines initial condition - [tInit, xInit,
            yInit, zInit, vxInit, vyInit, vzInit, e0Init, e1Init,
            e2Init, e3Init, w1Init, w2Init, w3Init]
        Flight.tInitial : int, float
            Initial simulation time in seconds. Usually 0.
        Flight.solution : list
            Solution array which keeps results from each numerical
            integration.
        Flight.t : float
            Current integration time.
        Flight.y : list
            Current integration state vector u.
        Flight.postProcessed : bool
            Defines if solution data has been post processed.

        Solution monitor attributes:
        Flight.initialSolution : list
            List defines initial condition - [tInit, xInit,
            yInit, zInit, vxInit, vyInit, vzInit, e0Init, e1Init,
            e2Init, e3Init, w1Init, w2Init, w3Init]
        Flight.outOfRailTime : int, float
            Time, in seconds, in which the rocket completely leaves the
            rail.
        Flight.outOfRailState : list
            State vector u corresponding to state when the rocket
            completely leaves the rail.
        Flight.outOfRailVelocity : int, float
            Velocity, in m/s, with which the rocket completely leaves the
            rail.
        Flight.apogeeState : array
            State vector u corresponding to state when the rocket's
            vertical velocity is zero in the apogee.
        Flight.apogeeTime : int, float
            Time, in seconds, in which the rocket's vertical velocity
            reaches zero in the apogee.
        Flight.apogeeX : int, float
            X coordinate (positive east) of the center of mass of the
            rocket when it reaches apogee.
        Flight.apogeeY : int, float
            Y coordinate (positive north) of the center of mass of the
            rocket when it reaches apogee.
        Flight.apogee : int, float
            Z coordinate, or altitude, of the center of mass of the
            rocket when it reaches apogee.
        Flight.xImpact : int, float
            X coordinate (positive east) of the center of mass of the
            rocket when it impacts ground.
        Flight.yImpact : int, float
            Y coordinate (positive east) of the center of mass of the
            rocket when it impacts ground.
        Flight.impactVelocity : int, float
            Velocity magnitude of the center of mass of the rocket when
            it impacts ground.
        Flight.impactState : array
            State vector u corresponding to state when the rocket
            impacts the ground.
        Flight.parachuteEvents : array
            List that stores parachute events triggered during flight.
        Flight.functionEvaluations : array
            List that stores number of derivative function evaluations
            during numerical integration in cumulative manner.
        Flight.functionEvaluationsPerTimeStep : array
            List that stores number of derivative function evaluations
            per time step during numerical integration.
        Flight.timeSteps : array
            List of time steps taking during numerical integration in
            seconds.
        Flight.flightPhases : Flight.FlightPhases
            Stores and manages flight phases.

        Solution Secondary Attributes:
        (Only available after Flight.postProcess has been called.)
        Atmospheric:
        Flight.windVelocityX : Function
            Wind velocity X (East) experienced by the rocket as a
            function of time. Can be called or accessed as array.
        Flight.windVelocityY : Function
            Wind velocity Y (North) experienced by the rocket as a
            function of time. Can be called or accessed as array.
        Flight.density : Function
            Air density experienced by the rocket as a function of
            time. Can be called or accessed as array.
        Flight.pressure : Function
            Air pressure experienced by the rocket as a function of
            time. Can be called or accessed as array.
        Flight.dynamicViscosity : Function
            Air dynamic viscosity experienced by the rocket as a function of
            time. Can be called or accessed as array.
        Flight.speedOfSound : Function
            Speed of Sound in air experienced by the rocket as a
            function of time. Can be called or accessed as array.

        Kinematics:
        Flight.ax : Function
            Rocket's X (East) acceleration as a function of time, in m/s².
            Can be called or accessed as array.
        Flight.ay : Function
            Rocket's Y (North) acceleration as a function of time, in m/s².
            Can be called or accessed as array.
        Flight.az : Function
            Rocket's Z (Up) acceleration as a function of time, in m/s².
            Can be called or accessed as array.
        Flight.alpha1 : Function
            Rocket's angular acceleration Alpha 1 as a function of time.
            Direction 1 is in the rocket's body axis and points perpendicular
            to the rocket's axis of cylindrical symmetry.
            Units of rad/s². Can be called or accessed as array.
        Flight.alpha2 : Function
            Rocket's angular acceleration Alpha 2 as a function of time.
            Direction 2 is in the rocket's body axis and points perpendicular
            to the rocket's axis of cylindrical symmetry and direction 1.
            Units of rad/s². Can be called or accessed as array.
        Flight.alpha3 : Function
            Rocket's angular acceleration Alpha 3 as a function of time.
            Direction 3 is in the rocket's body axis and points in the
            direction of cylindrical symmetry.
            Units of rad/s². Can be called or accessed as array.
        Flight.speed : Function
            Rocket velocity magnitude in m/s relative to ground as a
            function of time. Can be called or accessed as array.
        Flight.maxSpeed : float
            Maximum velocity magnitude in m/s reached by the rocket
            relative to ground during flight.
        Flight.maxSpeedTime : float
            Time in seconds at which rocket reaches maximum velocity
            magnitude relative to ground.
        Flight.horizontalSpeed : Function
            Rocket's velocity magnitude in the horizontal (North-East)
            plane in m/s as a function of time. Can be called or
            accessed as array.
        Flight.Acceleration : Function
            Rocket acceleration magnitude in m/s² relative to ground as a
            function of time. Can be called or accessed as array.
        Flight.maxAcceleration : float
            Maximum acceleration magnitude in m/s² reached by the rocket
            relative to ground during flight.
        Flight.maxAccelerationTime : float
            Time in seconds at which rocket reaches maximum acceleration
            magnitude relative to ground.
        Flight.pathAngle : Function
            Rocket's flight path angle, or the angle that the
            rocket's velocity makes with the horizontal (North-East)
            plane. Measured in degrees and expressed as a function
            of time. Can be called or accessed as array.
        Flight.attitudeVectorX : Function
            Rocket's attitude vector, or the vector that points
            in the rocket's axis of symmetry, component in the X
            direction (East) as a function of time.
            Can be called or accessed as array.
        Flight.attitudeVectorY : Function
            Rocket's attitude vector, or the vector that points
            in the rocket's axis of symmetry, component in the Y
            direction (East) as a function of time.
            Can be called or accessed as array.
        Flight.attitudeVectorZ : Function
            Rocket's attitude vector, or the vector that points
            in the rocket's axis of symmetry, component in the Z
            direction (East) as a function of time.
            Can be called or accessed as array.
        Flight.attitudeAngle : Function
            Rocket's attitude angle, or the angle that the
            rocket's axis of symmetry makes with the horizontal (North-East)
            plane. Measured in degrees and expressed as a function
            of time. Can be called or accessed as array.
        Flight.lateralAttitudeAngle : Function
            Rocket's lateral attitude angle, or the angle that the
            rocket's axis of symmetry makes with plane defined by
            the launch rail direction and the Z (up) axis.
            Measured in degrees and expressed as a function
            of time. Can be called or accessed as array.
        Flight.phi : Function
            Rocket's Spin Euler Angle, φ, according to the 3-2-3 rotation
            system (NASA Standard Aerospace). Measured in degrees and
            expressed as a function of time. Can be called or accessed as array.
        Flight.theta : Function
            Rocket's Nutation Euler Angle, θ, according to the 3-2-3 rotation
            system (NASA Standard Aerospace). Measured in degrees and
            expressed as a function of time. Can be called or accessed as array.
        Flight.psi : Function
            Rocket's Precession Euler Angle, ψ, according to the 3-2-3 rotation
            system (NASA Standard Aerospace). Measured in degrees and
            expressed as a function of time. Can be called or accessed as array.

        Dynamics:
        Flight.R1 : Function
            Resultant force perpendicular to rockets axis due to
            aerodynamic forces as a function of time. Units in N.
            Expressed as a function of time. Can be called or accessed
            as array.
            Direction 1 is in the rocket's body axis and points perpendicular
            to the rocket's axis of cylindrical symmetry.
        Flight.R2 : Function
            Resultant force perpendicular to rockets axis due to
            aerodynamic forces as a function of time. Units in N.
            Expressed as a function of time. Can be called or accessed
            as array.
            Direction 2 is in the rocket's body axis and points perpendicular
            to the rocket's axis of cylindrical symmetry and direction 1.
        Flight.R3 : Function
            Resultant force in rockets axis due to aerodynamic forces
            as a function of time. Units in N. Usually just drag.
            Expressed as a function of time. Can be called or accessed
            as array.
            Direction 3 is in the rocket's body axis and points in the
            direction of cylindrical symmetry.
        Flight.M1 : Function
            Resultant moment (torque) perpendicular to rockets axis due to
            aerodynamic forces and eccentricity as a function of time.
            Units in N*m.
            Expressed as a function of time. Can be called or accessed
            as array.
            Direction 1 is in the rocket's body axis and points perpendicular
            to the rocket's axis of cylindrical symmetry.
        Flight.M2 : Function
            Resultant moment (torque) perpendicular to rockets axis due to
            aerodynamic forces and eccentricity as a function of time.
            Units in N*m.
            Expressed as a function of time. Can be called or accessed
            as array.
            Direction 2 is in the rocket's body axis and points perpendicular
            to the rocket's axis of cylindrical symmetry and direction 1.
        Flight.M3 : Function
            Resultant moment (torque) in rockets axis due to aerodynamic
            forces and eccentricity as a function of time. Units in N*m.
            Expressed as a function of time. Can be called or accessed
            as array.
            Direction 3 is in the rocket's body axis and points in the
            direction of cylindrical symmetry.
        Flight.aerodynamicLift : Function
            Resultant force perpendicular to rockets axis due to
            aerodynamic effects as a function of time. Units in N.
            Expressed as a function of time. Can be called or accessed
            as array.
        Flight.aerodynamicDrag : Function
            Resultant force aligned with the rockets axis due to
            aerodynamic effects as a function of time. Units in N.
            Expressed as a function of time. Can be called or accessed
            as array.
        Flight.aerodynamicBendingMoment : Function
            Resultant moment perpendicular to rocket's axis due to
            aerodynamic effects as a function of time. Units in N m.
            Expressed as a function of time. Can be called or accessed
            as array.
        Flight.aerodynamicSpinMoment : Function
            Resultant moment aligned with the rockets axis due to
            aerodynamic effects as a function of time. Units in N m.
            Expressed as a function of time. Can be called or accessed
            as array.
        Flight.railButton1NormalForce : Function
            Upper rail button normal force in N as a function
            of time. Can be called or accessed as array.
        Flight.maxRailButton1NormalForce : float
            Maximum upper rail button normal force experienced
            during rail flight phase in N.
        Flight.railButton1ShearForce : Function
            Upper rail button shear force in N as a function
            of time. Can be called or accessed as array.
        Flight.maxRailButton1ShearForce : float
            Maximum upper rail button shear force experienced
            during rail flight phase in N.
        Flight.railButton2NormalForce : Function
            Lower rail button normal force in N as a function
            of time. Can be called or accessed as array.
        Flight.maxRailButton2NormalForce : float
            Maximum lower rail button normal force experienced
            during rail flight phase in N.
        Flight.railButton2ShearForce : Function
            Lower rail button shear force in N as a function
            of time. Can be called or accessed as array.
        Flight.maxRailButton2ShearForce : float
            Maximum lower rail button shear force experienced
            during rail flight phase in N.
        Flight.rotationalEnergy : Function
            Rocket's rotational kinetic energy as a function of time.
            Units in J.
        Flight.translationalEnergy : Function
            Rocket's translational kinetic energy as a function of time.
            Units in J.
        Flight.kineticEnergy : Function
            Rocket's total kinetic energy as a function of time.
            Units in J.
        Flight.potentialEnergy : Function
            Rocket's gravitational potential energy as a function of
            time. Units in J.
        Flight.totalEnergy : Function
            Rocket's total mechanical energy as a function of time.
            Units in J.
        Flight.thrustPower : Function
            Rocket's engine thrust power output as a function
            of time in Watts. Can be called or accessed as array.
        Flight.dragPower : Function
            Aerodynamic drag power output as a function
            of time in Watts. Can be called or accessed as array.

        Stability and Control:
        Flight.attitudeFrequencyResponse : Function
            Fourier Frequency Analysis of the rocket's attitude angle.
            Expressed as the absolute vale of the magnitude as a function
            of frequency in Hz. Can be called or accessed as array.
        Flight.omega1FrequencyResponse : Function
            Fourier Frequency Analysis of the rocket's angular velocity omega 1.
            Expressed as the absolute vale of the magnitude as a function
            of frequency in Hz. Can be called or accessed as array.
        Flight.omega2FrequencyResponse : Function
            Fourier Frequency Analysis of the rocket's angular velocity omega 2.
            Expressed as the absolute vale of the magnitude as a function
            of frequency in Hz. Can be called or accessed as array.
        Flight.omega3FrequencyResponse : Function
            Fourier Frequency Analysis of the rocket's angular velocity omega 3.
            Expressed as the absolute vale of the magnitude as a function
            of frequency in Hz. Can be called or accessed as array.

        Flight.staticMargin : Function
            Rocket's static margin during flight in calibers.

        Fluid Mechanics:
        Flight.streamVelocityX : Function
            Freestream velocity x (East) component, in m/s, as a function of
            time. Can be called or accessed as array.
        Flight.streamVelocityY : Function
            Freestream velocity y (North) component, in m/s, as a function of
            time. Can be called or accessed as array.
        Flight.streamVelocityZ : Function
            Freestream velocity z (up) component, in m/s, as a function of
            time. Can be called or accessed as array.
        Flight.freestreamSpeed : Function
            Freestream velocity magnitude, in m/s, as a function of time.
            Can be called or accessed as array.
        Flight.apogeeFreestreamSpeed : float
            Freestream speed of the rocket at apogee in m/s.
        Flight.MachNumber : Function
            Rocket's Mach number defined as its freestream speed
            divided by the speed of sound at its altitude. Expressed
            as a function of time. Can be called or accessed as array.
        Flight.maxMachNumber : float
            Rocket's maximum Mach number experienced during flight.
        Flight.maxMachNumberTime : float
            Time at which the rocket experiences the maximum Mach number.
        Flight.ReynoldsNumber : Function
            Rocket's Reynolds number, using its diameter as reference
            length and freestreamSpeed as reference velocity. Expressed
            as a function of time. Can be called or accessed as array.
        Flight.maxReynoldsNumber : float
            Rocket's maximum Reynolds number experienced during flight.
        Flight.maxReynoldsNumberTime : float
            Time at which the rocket experiences the maximum Reynolds number.
        Flight.dynamicPressure : Function
            Dynamic pressure experienced by the rocket in Pa as a function
            of time, defined by 0.5*rho*V^2, where rho is air density and V
            is the freestream speed. Can be called or accessed as array.
        Flight.maxDynamicPressure : float
            Maximum dynamic pressure, in Pa, experienced by the rocket.
        Flight.maxDynamicPressureTime : float
            Time at which the rocket experiences maximum dynamic pressure.
        Flight.totalPressure : Function
            Total pressure experienced by the rocket in Pa as a function
            of time. Can be called or accessed as array.
        Flight.maxTotalPressure : float
            Maximum total pressure, in Pa, experienced by the rocket.
        Flight.maxTotalPressureTime : float
            Time at which the rocket experiences maximum total pressure.
        Flight.angleOfAttack : Function
            Rocket's angle of attack in degrees as a function of time.
            Defined as the minimum angle between the attitude vector and
            the freestream velocity vector. Can be called or accessed as
            array.

        Fin Flutter Analysis:
        Flight.flutterMachNumber: Function
            The freestream velocity at which begins flutter phenomenon in
            rocket's fins. It's expressed as a function of the air pressure
            experienced  for the rocket. Can be called or accessed as array.
        Flight.difference: Function
            Difference between flutterMachNumber and machNumber, as a function of time.
        Flight.safetyFactor: Function
            Ratio between the flutterMachNumber and machNumber, as a function of time.
    """

    def __init__(
        self,
        rocket,
        environment,
        inclination=80,
        heading=90,
        initialSolution=None,
        terminateOnApogee=False,
        maxTime=600,
        maxTimeStep=np.inf,
        minTimeStep=0,
        rtol=1e-6,
        atol=6 * [1e-3] + 4 * [1e-6] + 3 * [1e-3],
        timeOvershoot=True,
        verbose=False,
    ):
        """Run a trajectory simulation.

        Parameters
        ----------
        rocket : Rocket
            Rocket to simulate. See help(Rocket) for more information.
        environment : Environment
            Environment to run simulation on. See help(Environment) for
            more information.
        inclination : int, float, optional
            Rail inclination angle relative to ground, given in degrees.
            Default is 80.
        heading : int, float, optional
            Heading angle relative to north given in degrees.
            Default is 90, which points in the x direction.
        initialSolution : array, Flight, optional
            Initial solution array to be used. Format is
            initialSolution = [
                self.tInitial,
                xInit, yInit, zInit,
                vxInit, vyInit, vzInit,
                e0Init, e1Init, e2Init, e3Init,
                w1Init, w2Init, w3Init
            ].
            If a Flight object is used, the last state vector will be used as
            initial solution. If None, the initial solution will start with
            all null values, except for the euler parameters which will be calculated based
            on given values of inclination and heading. Default is None.
        terminateOnApogee : boolean, optional
            Whether to terminate simulation when rocket reaches apogee.
            Default is False.
        maxTime : int, float, optional
            Maximum time in which to simulate trajectory in seconds.
            Using this without setting a maxTimeStep may cause unexpected
            errors. Default is 600.
        maxTimeStep : int, float, optional
            Maximum time step to use during integration in seconds.
            Default is 0.01.
        minTimeStep : int, float, optional
            Minimum time step to use during integration in seconds.
            Default is 0.01.
        rtol : float, array, optional
            Maximum relative error tolerance to be tolerated in the
            integration scheme. Can be given as array for each
            state space variable. Default is 1e-3.
        atol : float, optional
            Maximum absolute error tolerance to be tolerated in the
            integration scheme. Can be given as array for each
            state space variable. Default is 6*[1e-3] + 4*[1e-6] + 3*[1e-3].
        timeOvershoot : bool, optional
            If True, decouples ODE time step from parachute trigger functions
            sampling rate. The time steps can overshoot the necessary trigger
            function evaluation points and then interpolation is used to
            calculate them and feed the triggers. Can greatly improve run
            time in some cases. Default is True.
        verbose : bool, optional
            If true, verbose mode is activated. Default is False.

        Returns
        -------
        None
        """
        # Fetch helper classes and functions
        FlightPhases = self.FlightPhases
        TimeNodes = self.TimeNodes
        timeIterator = self.timeIterator

        # Save rocket, parachutes, environment, maximum simulation time
        # and termination events
        self.env = environment
        self.rocket = rocket
        self.parachutes = self.rocket.parachutes[:]
        self.inclination = inclination
        self.heading = heading
        self.maxTime = maxTime
        self.maxTimeStep = maxTimeStep
        self.minTimeStep = minTimeStep
        self.rtol = rtol
        self.atol = atol
        self.initialSolution = initialSolution
        self.timeOvershoot = timeOvershoot
        self.terminateOnApogee = terminateOnApogee

        # Modifying Rail Length for a better out of rail condition
<<<<<<< HEAD
        # TODO: Makes this more general, not only for the case of having rail buttons
        upperRButton = max(self.rocket.railButtons[0])
        lowerRButton = min(self.rocket.railButtons[0])
        nozzle = self.rocket.distanceRocketNozzle
        self.effective1RL = self.env.rL - abs(nozzle - upperRButton)
        self.effective2RL = self.env.rL - abs(nozzle - lowerRButton)
=======
        if self.rocket.railButtons is not None:
            upperRButton = max(self.rocket.railButtons[0])
            lowerRButton = min(self.rocket.railButtons[0])
            nozzle = self.rocket.distanceRocketNozzle
            self.effective1RL = self.env.rL - abs(nozzle - upperRButton)
            self.effective2RL = self.env.rL - abs(nozzle - lowerRButton)
        self.effective1RL = self.effective2RL = self.env.rL
>>>>>>> 3b30fe8a

        # Flight initialization
        self.__init_post_process_variables()
        self.__init_solution_monitors()
        self.__init_flight_state()

        self.tInitial = self.initialSolution[0]
        self.solution.append(self.initialSolution)
        self.t = self.solution[-1][0]
        self.y = self.solution[-1][1:]

        # Calculate normal and lateral surface wind
        windU = self.env.windVelocityX(self.env.elevation)
        windV = self.env.windVelocityY(self.env.elevation)
        headingRad = heading * np.pi / 180
        self.frontalSurfaceWind = windU * np.sin(headingRad) + windV * np.cos(
            headingRad
        )
        self.lateralSurfaceWind = -windU * np.cos(headingRad) + windV * np.sin(
            headingRad
        )

        # Create known flight phases
        self.flightPhases = FlightPhases()
        self.flightPhases.addPhase(self.tInitial, self.initialDerivative, clear=False)
        self.flightPhases.addPhase(self.maxTime)

        # Simulate flight
        for phase_index, phase in timeIterator(self.flightPhases):
            # print('\nCurrent Flight Phase List')
            # print(self.flightPhases)
            # print('\n\tCurrent Flight Phase')
            # print('\tIndex: ', phase_index, ' | Phase: ', phase)
            # Determine maximum time for this flight phase
            phase.timeBound = self.flightPhases[phase_index + 1].t

            # Evaluate callbacks
            for callback in phase.callbacks:
                callback(self)

            # Create solver for this flight phase
            self.functionEvaluations.append(0)
            phase.solver = integrate.LSODA(
                phase.derivative,
                t0=phase.t,
                y0=self.y,
                t_bound=phase.timeBound,
                min_step=self.minTimeStep,
                max_step=self.maxTimeStep,
                rtol=self.rtol,
                atol=self.atol,
            )
            # print('\n\tSolver Initialization Details')
            # print('\tInitial Time: ', phase.t)
            # print('\tInitial State: ', self.y)
            # print('\tTime Bound: ', phase.timeBound)
            # print('\tMin Step: ', self.minTimeStep)
            # print('\tMax Step: ', self.maxTimeStep)
            # print('\tTolerances: ', self.rtol, self.atol)

            # Initialize phase time nodes
            phase.timeNodes = TimeNodes()
            # Add first time node to permanent list
            phase.timeNodes.addNode(phase.t, [], [])
            # Add non-overshootable parachute time nodes
            if self.timeOvershoot is False:
                phase.timeNodes.addParachutes(self.parachutes, phase.t, phase.timeBound)
            # Add lst time node to permanent list
            phase.timeNodes.addNode(phase.timeBound, [], [])
            # Sort time nodes
            phase.timeNodes.sort()
            # Merge equal time nodes
            phase.timeNodes.merge()
            # Clear triggers from first time node if necessary
            if phase.clear:
                phase.timeNodes[0].parachutes = []
                phase.timeNodes[0].callbacks = []

            # print('\n\tPhase Time Nodes')
            # print('\tTime Nodes Length: ', str(len(phase.timeNodes)), ' | Time Nodes Preview: ', phase.timeNodes[0:3])

            # Iterate through time nodes
            for node_index, node in timeIterator(phase.timeNodes):
                # print('\n\t\tCurrent Time Node')
                # print('\t\tIndex: ', node_index, ' | Time Node: ', node)
                # Determine time bound for this time node
                node.timeBound = phase.timeNodes[node_index + 1].t
                phase.solver.t_bound = node.timeBound
                phase.solver._lsoda_solver._integrator.rwork[0] = phase.solver.t_bound
                phase.solver._lsoda_solver._integrator.call_args[
                    4
                ] = phase.solver._lsoda_solver._integrator.rwork
                phase.solver.status = "running"

                # Feed required parachute and discrete controller triggers
                for callback in node.callbacks:
                    callback(self)

                for parachute in node.parachutes:
                    # Calculate and save pressure signal
                    pressure = self.env.pressure.getValueOpt(self.y[2])
                    parachute.cleanPressureSignal.append([node.t, pressure])
                    # Calculate and save noise
                    noise = parachute.noiseFunction()
                    parachute.noiseSignal.append([node.t, noise])
                    parachute.noisyPressureSignal.append([node.t, pressure + noise])
                    if parachute.trigger(pressure + noise, self.y):
                        # print('\nEVENT DETECTED')
                        # print('Parachute Triggered')
                        # print('Name: ', parachute.name, ' | Lag: ', parachute.lag)
                        # Remove parachute from flight parachutes
                        self.parachutes.remove(parachute)
                        # Create flight phase for time after detection and before inflation
                        self.flightPhases.addPhase(
                            node.t, phase.derivative, clear=True, index=phase_index + 1
                        )
                        # Create flight phase for time after inflation
                        callbacks = [
                            lambda self, parachuteCdS=parachute.CdS: setattr(
                                self, "parachuteCdS", parachuteCdS
                            )
                        ]
                        self.flightPhases.addPhase(
                            node.t + parachute.lag,
                            self.uDotParachute,
                            callbacks,
                            clear=False,
                            index=phase_index + 2,
                        )
                        # Prepare to leave loops and start new flight phase
                        phase.timeNodes.flushAfter(node_index)
                        phase.timeNodes.addNode(self.t, [], [])
                        phase.solver.status = "finished"
                        # Save parachute event
                        self.parachuteEvents.append([self.t, parachute])

                # Step through simulation
                while phase.solver.status == "running":
                    # Step
                    phase.solver.step()
                    # Save step result
                    self.solution += [[phase.solver.t, *phase.solver.y]]
                    # Step step metrics
                    self.functionEvaluationsPerTimeStep.append(
                        phase.solver.nfev - self.functionEvaluations[-1]
                    )
                    self.functionEvaluations.append(phase.solver.nfev)
                    self.timeSteps.append(phase.solver.step_size)
                    # Update time and state
                    self.t = phase.solver.t
                    self.y = phase.solver.y
                    if verbose:
                        print(
                            "Current Simulation Time: {:3.4f} s".format(self.t),
                            end="\r",
                        )
                    # print('\n\t\t\tCurrent Step Details')
                    # print('\t\t\tIState: ', phase.solver._lsoda_solver._integrator.istate)
                    # print('\t\t\tTime: ', phase.solver.t)
                    # print('\t\t\tAltitude: ', phase.solver.y[2])
                    # print('\t\t\tEvals: ', self.functionEvaluationsPerTimeStep[-1])

                    # Check for first out of rail event
                    if len(self.outOfRailState) == 1 and (
                        self.y[0] ** 2
                        + self.y[1] ** 2
                        + (self.y[2] - self.env.elevation) ** 2
                        >= self.effective1RL**2
                    ):
                        # Rocket is out of rail
                        # Check exactly when it went out using root finding
                        # States before and after
                        # t0 -> 0
                        # print('\nEVENT DETECTED')
                        # print('Rocket is Out of Rail!')
                        # Disconsider elevation
                        self.solution[-2][3] -= self.env.elevation
                        self.solution[-1][3] -= self.env.elevation
                        # Get points
                        y0 = (
                            sum([self.solution[-2][i] ** 2 for i in [1, 2, 3]])
                            - self.effective1RL**2
                        )
                        yp0 = 2 * sum(
                            [
                                self.solution[-2][i] * self.solution[-2][i + 3]
                                for i in [1, 2, 3]
                            ]
                        )
                        t1 = self.solution[-1][0] - self.solution[-2][0]
                        y1 = (
                            sum([self.solution[-1][i] ** 2 for i in [1, 2, 3]])
                            - self.effective1RL**2
                        )
                        yp1 = 2 * sum(
                            [
                                self.solution[-1][i] * self.solution[-1][i + 3]
                                for i in [1, 2, 3]
                            ]
                        )
                        # Put elevation back
                        self.solution[-2][3] += self.env.elevation
                        self.solution[-1][3] += self.env.elevation
                        # Cubic Hermite interpolation (ax**3 + bx**2 + cx + d)
                        D = float(phase.solver.step_size)
                        d = float(y0)
                        c = float(yp0)
                        b = float((3 * y1 - yp1 * D - 2 * c * D - 3 * d) / (D**2))
                        a = float(-(2 * y1 - yp1 * D - c * D - 2 * d) / (D**3)) + 1e-5
                        # Find roots
                        d0 = b**2 - 3 * a * c
                        d1 = 2 * b**3 - 9 * a * b * c + 27 * d * a**2
                        c1 = ((d1 + (d1**2 - 4 * d0**3) ** (0.5)) / 2) ** (1 / 3)
                        t_roots = []
                        for k in [0, 1, 2]:
                            c2 = c1 * (-1 / 2 + 1j * (3**0.5) / 2) ** k
                            t_roots.append(-(1 / (3 * a)) * (b + c2 + d0 / c2))
                        # Find correct root
                        valid_t_root = []
                        for t_root in t_roots:
                            if 0 < t_root.real < t1 and abs(t_root.imag) < 0.001:
                                valid_t_root.append(t_root.real)
                        if len(valid_t_root) > 1:
                            raise ValueError(
                                "Multiple roots found when solving for rail exit time."
                            )
                        # Determine final state when upper button is going out of rail
                        self.t = valid_t_root[0] + self.solution[-2][0]
                        interpolator = phase.solver.dense_output()
                        self.y = interpolator(self.t)
                        self.solution[-1] = [self.t, *self.y]
                        self.outOfRailTime = self.t
                        self.outOfRailState = self.y
                        self.outOfRailVelocity = (
                            self.y[3] ** 2 + self.y[4] ** 2 + self.y[5] ** 2
                        ) ** (0.5)
                        # Create new flight phase
                        self.flightPhases.addPhase(
                            self.t, self.uDot, index=phase_index + 1
                        )
                        # Prepare to leave loops and start new flight phase
                        phase.timeNodes.flushAfter(node_index)
                        phase.timeNodes.addNode(self.t, [], [])
                        phase.solver.status = "finished"

                    # Check for apogee event
                    if len(self.apogeeState) == 1 and self.y[5] < 0:
                        # print('\nPASSIVE EVENT DETECTED')
                        # print('Rocket Has Reached Apogee!')
                        # Apogee reported
                        # Assume linear vz(t) to detect when vz = 0
                        vz0 = self.solution[-2][6]
                        t0 = self.solution[-2][0]
                        vz1 = self.solution[-1][6]
                        t1 = self.solution[-1][0]
                        t_root = -(t1 - t0) * vz0 / (vz1 - vz0) + t0
                        # Fetch state at t_root
                        interpolator = phase.solver.dense_output()
                        self.apogeeState = interpolator(t_root)
                        # Store apogee data
                        self.apogeeTime = t_root
                        self.apogeeX = self.apogeeState[0]
                        self.apogeeY = self.apogeeState[1]
                        self.apogee = self.apogeeState[2]
                        if self.terminateOnApogee:
                            # print('Terminate on Apogee Activated!')
                            self.t = t_root
                            self.tFinal = self.t
                            self.state = self.apogeeState
                            # Roll back solution
                            self.solution[-1] = [self.t, *self.state]
                            # Set last flight phase
                            self.flightPhases.flushAfter(phase_index)
                            self.flightPhases.addPhase(self.t)
                            # Prepare to leave loops and start new flight phase
                            phase.timeNodes.flushAfter(node_index)
                            phase.timeNodes.addNode(self.t, [], [])
                            phase.solver.status = "finished"
                    # Check for impact event
                    if self.y[2] < self.env.elevation:
                        # print('\nPASSIVE EVENT DETECTED')
                        # print('Rocket Has Reached Ground!')
                        # Impact reported
                        # Check exactly when it went out using root finding
                        # States before and after
                        # t0 -> 0
                        # Disconsider elevation
                        self.solution[-2][3] -= self.env.elevation
                        self.solution[-1][3] -= self.env.elevation
                        # Get points
                        y0 = self.solution[-2][3]
                        yp0 = self.solution[-2][6]
                        t1 = self.solution[-1][0] - self.solution[-2][0]
                        y1 = self.solution[-1][3]
                        yp1 = self.solution[-1][6]
                        # Put elevation back
                        self.solution[-2][3] += self.env.elevation
                        self.solution[-1][3] += self.env.elevation
                        # Cubic Hermite interpolation (ax**3 + bx**2 + cx + d)
                        D = float(phase.solver.step_size)
                        d = float(y0)
                        c = float(yp0)
                        b = float((3 * y1 - yp1 * D - 2 * c * D - 3 * d) / (D**2))
                        a = float(-(2 * y1 - yp1 * D - c * D - 2 * d) / (D**3))
                        # Find roots
                        d0 = b**2 - 3 * a * c
                        d1 = 2 * b**3 - 9 * a * b * c + 27 * d * a**2
                        c1 = ((d1 + (d1**2 - 4 * d0**3) ** (0.5)) / 2) ** (1 / 3)
                        t_roots = []
                        for k in [0, 1, 2]:
                            c2 = c1 * (-1 / 2 + 1j * (3**0.5) / 2) ** k
                            t_roots.append(-(1 / (3 * a)) * (b + c2 + d0 / c2))
                        # Find correct root
                        valid_t_root = []
                        for t_root in t_roots:
                            if 0 < t_root.real < t1 and abs(t_root.imag) < 0.001:
                                valid_t_root.append(t_root.real)
                        if len(valid_t_root) > 1:
                            raise ValueError(
                                "Multiple roots found when solving for impact time."
                            )
                        # Determine impact state at t_root
                        self.t = valid_t_root[0] + self.solution[-2][0]
                        interpolator = phase.solver.dense_output()
                        self.y = interpolator(self.t)
                        # Roll back solution
                        self.solution[-1] = [self.t, *self.y]
                        # Save impact state
                        self.impactState = self.y
                        self.xImpact = self.impactState[0]
                        self.yImpact = self.impactState[1]
                        self.zImpact = self.impactState[2]
                        self.impactVelocity = self.impactState[5]
                        self.tFinal = self.t
                        # Set last flight phase
                        self.flightPhases.flushAfter(phase_index)
                        self.flightPhases.addPhase(self.t)
                        # Prepare to leave loops and start new flight phase
                        phase.timeNodes.flushAfter(node_index)
                        phase.timeNodes.addNode(self.t, [], [])
                        phase.solver.status = "finished"

                    # List and feed overshootable time nodes
                    if self.timeOvershoot:
                        # Initialize phase overshootable time nodes
                        overshootableNodes = TimeNodes()
                        # Add overshootable parachute time nodes
                        overshootableNodes.addParachutes(
                            self.parachutes, self.solution[-2][0], self.t
                        )
                        # Add last time node (always skipped)
                        overshootableNodes.addNode(self.t, [], [])
                        if len(overshootableNodes) > 1:
                            # Sort overshootable time nodes
                            overshootableNodes.sort()
                            # Merge equal overshootable time nodes
                            overshootableNodes.merge()
                            # Clear if necessary
                            if overshootableNodes[0].t == phase.t and phase.clear:
                                overshootableNodes[0].parachutes = []
                                overshootableNodes[0].callbacks = []
                            # print('\n\t\t\t\tOvershootable Time Nodes')
                            # print('\t\t\t\tInterval: ', self.solution[-2][0], self.t)
                            # print('\t\t\t\tOvershootable Nodes Length: ', str(len(overshootableNodes)), ' | Overshootable Nodes: ', overshootableNodes)
                            # Feed overshootable time nodes trigger
                            interpolator = phase.solver.dense_output()
                            for overshootable_index, overshootableNode in timeIterator(
                                overshootableNodes
                            ):
                                # print('\n\t\t\t\tCurrent Overshootable Node')
                                # print('\t\t\t\tIndex: ', overshootable_index, ' | Overshootable Node: ', overshootableNode)
                                # Calculate state at node time
                                overshootableNode.y = interpolator(overshootableNode.t)
                                # Calculate and save pressure signal
                                pressure = self.env.pressure.getValueOpt(
                                    overshootableNode.y[2]
                                )
                                for parachute in overshootableNode.parachutes:
                                    # Save pressure signal
                                    parachute.cleanPressureSignal.append(
                                        [overshootableNode.t, pressure]
                                    )
                                    # Calculate and save noise
                                    noise = parachute.noiseFunction()
                                    parachute.noiseSignal.append(
                                        [overshootableNode.t, noise]
                                    )
                                    parachute.noisyPressureSignal.append(
                                        [overshootableNode.t, pressure + noise]
                                    )
                                    if parachute.trigger(
                                        pressure + noise, overshootableNode.y
                                    ):
                                        # print('\nEVENT DETECTED')
                                        # print('Parachute Triggered')
                                        # print('Name: ', parachute.name, ' | Lag: ', parachute.lag)
                                        # Remove parachute from flight parachutes
                                        self.parachutes.remove(parachute)
                                        # Create flight phase for time after detection and before inflation
                                        self.flightPhases.addPhase(
                                            overshootableNode.t,
                                            phase.derivative,
                                            clear=True,
                                            index=phase_index + 1,
                                        )
                                        # Create flight phase for time after inflation
                                        callbacks = [
                                            lambda self, parachuteCdS=parachute.CdS: setattr(
                                                self, "parachuteCdS", parachuteCdS
                                            )
                                        ]
                                        self.flightPhases.addPhase(
                                            overshootableNode.t + parachute.lag,
                                            self.uDotParachute,
                                            callbacks,
                                            clear=False,
                                            index=phase_index + 2,
                                        )
                                        # Rollback history
                                        self.t = overshootableNode.t
                                        self.y = overshootableNode.y
                                        self.solution[-1] = [
                                            overshootableNode.t,
                                            *overshootableNode.y,
                                        ]
                                        # Prepare to leave loops and start new flight phase
                                        overshootableNodes.flushAfter(
                                            overshootable_index
                                        )
                                        phase.timeNodes.flushAfter(node_index)
                                        phase.timeNodes.addNode(self.t, [], [])
                                        phase.solver.status = "finished"
                                        # Save parachute event
                                        self.parachuteEvents.append([self.t, parachute])

        self.tFinal = self.t
        if verbose:
            print("Simulation Completed at Time: {:3.4f} s".format(self.t))

    def __init_post_process_variables(self):
        """Initialize post-process variables."""
        # Initialize all variables created during Flight.postProcess()
        # Important to do so that MATLAB® can access them
        self.windVelocityX = Function(0)
        self.windVelocityY = Function(0)
        self.density = Function(0)
        self.pressure = Function(0)
        self.dynamicViscosity = Function(0)
        self.speedOfSound = Function(0)
        self.ax = Function(0)
        self.ay = Function(0)
        self.az = Function(0)
        self.alpha1 = Function(0)
        self.alpha2 = Function(0)
        self.alpha3 = Function(0)
        self.speed = Function(0)
        self.maxSpeed = 0
        self.maxSpeedTime = 0
        self.horizontalSpeed = Function(0)
        self.Acceleration = Function(0)
        self.maxAcceleration = 0
        self.maxAccelerationTime = 0
        self.pathAngle = Function(0)
        self.attitudeVectorX = Function(0)
        self.attitudeVectorY = Function(0)
        self.attitudeVectorZ = Function(0)
        self.attitudeAngle = Function(0)
        self.lateralAttitudeAngle = Function(0)
        self.phi = Function(0)
        self.theta = Function(0)
        self.psi = Function(0)
        self.R1 = Function(0)
        self.R2 = Function(0)
        self.R3 = Function(0)
        self.M1 = Function(0)
        self.M2 = Function(0)
        self.M3 = Function(0)
        self.aerodynamicLift = Function(0)
        self.aerodynamicDrag = Function(0)
        self.aerodynamicBendingMoment = Function(0)
        self.aerodynamicSpinMoment = Function(0)
        self.railButton1NormalForce = Function(0)
        self.maxRailButton1NormalForce = 0
        self.railButton1ShearForce = Function(0)
        self.maxRailButton1ShearForce = 0
        self.railButton2NormalForce = Function(0)
        self.maxRailButton2NormalForce = 0
        self.railButton2ShearForce = Function(0)
        self.maxRailButton2ShearForce = 0
        self.rotationalEnergy = Function(0)
        self.translationalEnergy = Function(0)
        self.kineticEnergy = Function(0)
        self.potentialEnergy = Function(0)
        self.totalEnergy = Function(0)
        self.thrustPower = Function(0)
        self.dragPower = Function(0)
        self.attitudeFrequencyResponse = Function(0)
        self.omega1FrequencyResponse = Function(0)
        self.omega2FrequencyResponse = Function(0)
        self.omega3FrequencyResponse = Function(0)
        self.streamVelocityX = Function(0)
        self.streamVelocityY = Function(0)
        self.streamVelocityZ = Function(0)
        self.freestreamSpeed = Function(0)
        self.apogeeFreestreamSpeed = 0
        self.MachNumber = Function(0)
        self.maxMachNumber = 0
        self.maxMachNumberTime = 0
        self.ReynoldsNumber = Function(0)
        self.maxReynoldsNumber = 0
        self.maxReynoldsNumberTime = 0
        self.dynamicPressure = Function(0)
        self.maxDynamicPressure = 0
        self.maxDynamicPressureTime = 0
        self.totalPressure = Function(0)
        self.maxTotalPressure = 0
        self.maxTotalPressureTime = 0
        self.angleOfAttack = Function(0)
        self.flutterMachNumber = Function(0)
        self.difference = Function(0)
        self.safetyFactor = Function(0)

    def __init_solution_monitors(self):
        """Initialize all variables related to solution monitoring."""
        # Initialize trajectory monitors
        self.outOfRailTime = 0
        self.outOfRailState = np.array([0])
        self.outOfRailVelocity = 0
        self.apogeeState = np.array([0])
        self.apogeeTime = 0
        self.apogeeX = 0
        self.apogeeY = 0
        self.apogee = 0
        self.xImpact = 0
        self.yImpact = 0
        self.impactVelocity = 0
        self.impactState = np.array([0])
        self.parachuteEvents = []
        self.postProcessed = False
        self.latitude = 0  # Function(0)
        self.longitude = 0  # Function(0)
        # Initialize solver monitors
        self.functionEvaluations = []
        self.functionEvaluationsPerTimeStep = []
        self.timeSteps = []
        # Initialize solution state
        self.solution = []

    # TODO: Need unit tests
    def __init_flight_state(self):
        """Initialize flight state."""
        if self.initialSolution is None:
            # Initialize time and state variables based on heading and inclination
            self.tInitial = 0
            xInit, yInit, zInit = 0, 0, self.env.elevation
            vxInit, vyInit, vzInit = 0, 0, 0
            w1Init, w2Init, w3Init = 0, 0, 0
            # Initialize attitude
            psiInit = -self.heading * (np.pi / 180)  # Precession / self. Angle
            thetaInit = (self.inclination - 90) * (np.pi / 180)  # Nutation Angle
            e0Init = np.cos(psiInit / 2) * np.cos(thetaInit / 2)
            e1Init = np.cos(psiInit / 2) * np.sin(thetaInit / 2)
            e2Init = np.sin(psiInit / 2) * np.sin(thetaInit / 2)
            e3Init = np.sin(psiInit / 2) * np.cos(thetaInit / 2)
            # Store initial conditions
            self.initialSolution = [
                self.tInitial,
                xInit,
                yInit,
                zInit,
                vxInit,
                vyInit,
                vzInit,
                e0Init,
                e1Init,
                e2Init,
                e3Init,
                w1Init,
                w2Init,
                w3Init,
            ]
            # Set initial derivative for rail phase
            self.initialDerivative = self.uDotRail1
        # TODO: Need unit tests
        elif isinstance(self.initialSolution, Flight):
            # TODO: Add optional argument to specify wether to merge/concatenate flight or not
            # Initialize time and state variables based on last solution of
            # previous flight
            self.initialSolution = self.initialSolution.solution[-1]
            # Set unused monitors
            self.outOfRailState = self.initialSolution[1:]
            self.outOfRailTime = self.initialSolution[0]
            # Set initial derivative for 6-DOF flight phase
            self.initialDerivative = self.uDot
        else:
            # Initial solution given, ignore rail phase
            # TODO: Check if rocket is actually out of rail. Otherwise, start at rail
            self.outOfRailState = self.initialSolution[1:]
            self.outOfRailTime = self.initialSolution[0]
            self.initialDerivative = self.uDot

    def uDotRail1(self, t, u, postProcessing=False):
        """Calculates derivative of u state vector with respect to time
        when rocket is flying in 1 DOF motion in the rail.

        Parameters
        ----------
        t : float
            Time in seconds
        u : list
            State vector defined by u = [x, y, z, vx, vy, vz, e0, e1,
            e2, e3, omega1, omega2, omega3].
        postProcessing : bool, optional
            If True, adds flight data information directly to self
            variables such as self.attackAngle. Default is False.

        Return
        ------
        uDot : list
            State vector defined by uDot = [vx, vy, vz, ax, ay, az,
            e0Dot, e1Dot, e2Dot, e3Dot, alpha1, alpha2, alpha3].

        """
        # Check if post processing mode is on
        if postProcessing:
            # Use uDot post processing code
            return self.uDot(t, u, True)

        # Retrieve integration data
        x, y, z, vx, vy, vz, e0, e1, e2, e3, omega1, omega2, omega3 = u

        # Retrieve important quantities
        # Mass
        M = self.rocket.totalMass.getValueOpt(t)

        # Get freestream speed
        freestreamSpeed = (
            (self.env.windVelocityX.getValueOpt(z) - vx) ** 2
            + (self.env.windVelocityY.getValueOpt(z) - vy) ** 2
            + (vz) ** 2
        ) ** 0.5
        freestreamMach = freestreamSpeed / self.env.speedOfSound.getValueOpt(z)
        dragCoeff = self.rocket.powerOnDrag.getValueOpt(freestreamMach)

        # Calculate Forces
        Thrust = self.rocket.motor.thrust.getValueOpt(t)
        rho = self.env.density.getValueOpt(z)
        R3 = -0.5 * rho * (freestreamSpeed**2) * self.rocket.area * (dragCoeff)

        # Calculate Linear acceleration
        a3 = (R3 + Thrust) / M - (e0**2 - e1**2 - e2**2 + e3**2) * self.env.g
        if a3 > 0:
            ax = 2 * (e1 * e3 + e0 * e2) * a3
            ay = 2 * (e2 * e3 - e0 * e1) * a3
            az = (1 - 2 * (e1**2 + e2**2)) * a3
        else:
            ax, ay, az = 0, 0, 0

        return [vx, vy, vz, ax, ay, az, 0, 0, 0, 0, 0, 0, 0]

    def uDotRail2(self, t, u, postProcessing=False):
        """[Still not implemented] Calculates derivative of u state vector with
        respect to time when rocket is flying in 3 DOF motion in the rail.

        Parameters
        ----------
        t : float
            Time in seconds
        u : list
            State vector defined by u = [x, y, z, vx, vy, vz, e0, e1,
            e2, e3, omega1, omega2, omega3].
        postProcessing : bool, optional
            If True, adds flight data information directly to self
            variables such as self.attackAngle, by default False

        Returns
        -------
        uDot : list
            State vector defined by uDot = [vx, vy, vz, ax, ay, az,
            e0Dot, e1Dot, e2Dot, e3Dot, alpha1, alpha2, alpha3].
        """
        # Hey! We will finish this function later, now we just can use uDot
        return self.uDot(t, u, postProcessing=postProcessing)

    def uDot(self, t, u, postProcessing=False):
        """Calculates derivative of u state vector with respect to time
        when rocket is flying in 6 DOF motion during ascent out of rail
        and descent without parachute.

        Parameters
        ----------
        t : float
            Time in seconds
        u : list
            State vector defined by u = [x, y, z, vx, vy, vz, e0, e1,
            e2, e3, omega1, omega2, omega3].
        postProcessing : bool, optional
            If True, adds flight data information directly to self
            variables such as self.attackAngle, by default False

        Returns
        -------
        uDot : list
            State vector defined by uDot = [vx, vy, vz, ax, ay, az,
            e0Dot, e1Dot, e2Dot, e3Dot, alpha1, alpha2, alpha3].
        """

        # Retrieve integration data
        x, y, z, vx, vy, vz, e0, e1, e2, e3, omega1, omega2, omega3 = u
        # Determine lift force and moment
        R1, R2 = 0, 0
        M1, M2, M3 = 0, 0, 0
        # Determine current behavior
        if t < self.rocket.motor.burnOutTime:
            # Motor burning
            # Retrieve important motor quantities
            # Inertias
            Tz = self.rocket.motor.inertiaZ.getValueOpt(t)
            Ti = self.rocket.motor.inertiaI.getValueOpt(t)
            TzDot = self.rocket.motor.inertiaZDot.getValueOpt(t)
            TiDot = self.rocket.motor.inertiaIDot.getValueOpt(t)
            # Mass
            MtDot = self.rocket.motor.massDot.getValueOpt(t)
            Mt = self.rocket.motor.mass.getValueOpt(t)
            # Thrust
            Thrust = self.rocket.motor.thrust.getValueOpt(t)
            # Off center moment
            M1 += self.rocket.thrustEccentricityX * Thrust
            M2 -= self.rocket.thrustEccentricityY * Thrust
        else:
            # Motor stopped
            # Retrieve important motor quantities
            # Inertias
            Tz, Ti, TzDot, TiDot = 0, 0, 0, 0
            # Mass
            MtDot, Mt = 0, 0
            # Thrust
            Thrust = 0

        # Retrieve important quantities
        # Inertias
        Rz = self.rocket.inertiaZ
        Ri = self.rocket.inertiaI
        # Mass
        Mr = self.rocket.mass
        M = Mt + Mr
        mu = (Mt * Mr) / (Mt + Mr)
        # Geometry
        b = -self.rocket.distanceRocketPropellant
        c = -self.rocket.distanceRocketNozzle
        a = b * Mt / M
        rN = self.rocket.motor.nozzleRadius
        # Prepare transformation matrix
        a11 = 1 - 2 * (e2**2 + e3**2)
        a12 = 2 * (e1 * e2 - e0 * e3)
        a13 = 2 * (e1 * e3 + e0 * e2)
        a21 = 2 * (e1 * e2 + e0 * e3)
        a22 = 1 - 2 * (e1**2 + e3**2)
        a23 = 2 * (e2 * e3 - e0 * e1)
        a31 = 2 * (e1 * e3 - e0 * e2)
        a32 = 2 * (e2 * e3 + e0 * e1)
        a33 = 1 - 2 * (e1**2 + e2**2)
        # Transformation matrix: (123) -> (XYZ)
        K = [[a11, a12, a13], [a21, a22, a23], [a31, a32, a33]]
        # Transformation matrix: (XYZ) -> (123) or K transpose
        Kt = [[a11, a21, a31], [a12, a22, a32], [a13, a23, a33]]

        # Calculate Forces and Moments
        # Get freestream speed
        windVelocityX = self.env.windVelocityX.getValueOpt(z)
        windVelocityY = self.env.windVelocityY.getValueOpt(z)
        freestreamSpeed = (
            (windVelocityX - vx) ** 2 + (windVelocityY - vy) ** 2 + (vz) ** 2
        ) ** 0.5
        freestreamMach = freestreamSpeed / self.env.speedOfSound.getValueOpt(z)

        # Determine aerodynamics forces
        # Determine Drag Force
        if t < self.rocket.motor.burnOutTime:
            dragCoeff = self.rocket.powerOnDrag.getValueOpt(freestreamMach)
        else:
            dragCoeff = self.rocket.powerOffDrag.getValueOpt(freestreamMach)
        rho = self.env.density.getValueOpt(z)
        R3 = -0.5 * rho * (freestreamSpeed**2) * self.rocket.area * (dragCoeff)
        # Off center moment
        M1 += self.rocket.cpEccentricityY * R3
        M2 -= self.rocket.cpEccentricityX * R3
        # Get rocket velocity in body frame
        vxB = a11 * vx + a21 * vy + a31 * vz
        vyB = a12 * vx + a22 * vy + a32 * vz
        vzB = a13 * vx + a23 * vy + a33 * vz
        # Calculate lift and moment for each component of the rocket
        for aerodynamicSurface in self.rocket.aerodynamicSurfaces:
            compCp = aerodynamicSurface["cp"][2]
            # Component absolute velocity in body frame
            compVxB = vxB + compCp * omega2
            compVyB = vyB - compCp * omega1
            compVzB = vzB
            # Wind velocity at component
            compZ = z + compCp
            compWindVx = self.env.windVelocityX.getValueOpt(compZ)
            compWindVy = self.env.windVelocityY.getValueOpt(compZ)
            # Component freestream velocity in body frame
            compWindVxB = a11 * compWindVx + a21 * compWindVy
            compWindVyB = a12 * compWindVx + a22 * compWindVy
            compWindVzB = a13 * compWindVx + a23 * compWindVy
            compStreamVxB = compWindVxB - compVxB
            compStreamVyB = compWindVyB - compVyB
            compStreamVzB = compWindVzB - compVzB
            compStreamSpeed = (
                compStreamVxB**2 + compStreamVyB**2 + compStreamVzB**2
            ) ** 0.5
            # Component attack angle and lift force
            compAttackAngle = 0
            compLift, compLiftXB, compLiftYB = 0, 0, 0
            if compStreamVxB**2 + compStreamVyB**2 != 0:
                # Normalize component stream velocity in body frame
                compStreamVzBn = compStreamVzB / compStreamSpeed
                if -1 * compStreamVzBn < 1:
                    compAttackAngle = np.arccos(-compStreamVzBn)
                    cLift = aerodynamicSurface["cl"](compAttackAngle, freestreamMach)
                    # Component lift force magnitude
                    compLift = (
                        0.5 * rho * (compStreamSpeed**2) * self.rocket.area * cLift
                    )
                    # Component lift force components
                    liftDirNorm = (compStreamVxB**2 + compStreamVyB**2) ** 0.5
                    compLiftXB = compLift * (compStreamVxB / liftDirNorm)
                    compLiftYB = compLift * (compStreamVyB / liftDirNorm)
                    # Add to total lift force
                    R1 += compLiftXB
                    R2 += compLiftYB
                    # Add to total moment
                    M1 -= (compCp + a) * compLiftYB
                    M2 += (compCp + a) * compLiftXB
            # Calculates Roll Moment
            if aerodynamicSurface["name"] == "Fins":
                Clfdelta, Cldomega, cantAngleRad = aerodynamicSurface["roll parameters"]
                M3f = (
                    (1 / 2 * rho * freestreamSpeed**2)
                    * self.rocket.area
                    * 2
                    * self.rocket.radius
                    * Clfdelta(freestreamMach)
                    * cantAngleRad
                )
                M3d = (
                    (1 / 2 * rho * freestreamSpeed)
                    * self.rocket.area
                    * (2 * self.rocket.radius) ** 2
                    * Cldomega(freestreamMach)
                    * omega3
                    / 2
                )
                M3 += M3f - M3d
        # Calculate derivatives
        # Angular acceleration
        alpha1 = (
            M1
            - (
                omega2 * omega3 * (Rz + Tz - Ri - Ti - mu * b**2)
                + omega1
                * (
                    (TiDot + MtDot * (Mr - 1) * (b / M) ** 2)
                    - MtDot * ((rN / 2) ** 2 + (c - b * mu / Mr) ** 2)
                )
            )
        ) / (Ri + Ti + mu * b**2)
        alpha2 = (
            M2
            - (
                omega1 * omega3 * (Ri + Ti + mu * b**2 - Rz - Tz)
                + omega2
                * (
                    (TiDot + MtDot * (Mr - 1) * (b / M) ** 2)
                    - MtDot * ((rN / 2) ** 2 + (c - b * mu / Mr) ** 2)
                )
            )
        ) / (Ri + Ti + mu * b**2)
        alpha3 = (M3 - omega3 * (TzDot - MtDot * (rN**2) / 2)) / (Rz + Tz)
        # Euler parameters derivative
        e0Dot = 0.5 * (-omega1 * e1 - omega2 * e2 - omega3 * e3)
        e1Dot = 0.5 * (omega1 * e0 + omega3 * e2 - omega2 * e3)
        e2Dot = 0.5 * (omega2 * e0 - omega3 * e1 + omega1 * e3)
        e3Dot = 0.5 * (omega3 * e0 + omega2 * e1 - omega1 * e2)

        # Linear acceleration
        L = [
            (R1 - b * Mt * (omega2**2 + omega3**2) - 2 * c * MtDot * omega2) / M,
            (R2 + b * Mt * (alpha3 + omega1 * omega2) + 2 * c * MtDot * omega1) / M,
            (R3 - b * Mt * (alpha2 - omega1 * omega3) + Thrust) / M,
        ]
        ax, ay, az = np.dot(K, L)
        az -= self.env.g  # Include gravity

        # Create uDot
        uDot = [
            vx,
            vy,
            vz,
            ax,
            ay,
            az,
            e0Dot,
            e1Dot,
            e2Dot,
            e3Dot,
            alpha1,
            alpha2,
            alpha3,
        ]

        if postProcessing:
            # Dynamics variables
            self.R1.append([t, R1])
            self.R2.append([t, R2])
            self.R3.append([t, R3])
            self.M1.append([t, M1])
            self.M2.append([t, M2])
            self.M3.append([t, M3])
            # Atmospheric Conditions
            self.windVelocityX.append([t, self.env.windVelocityX(z)])
            self.windVelocityY.append([t, self.env.windVelocityY(z)])
            self.density.append([t, self.env.density(z)])
            self.dynamicViscosity.append([t, self.env.dynamicViscosity(z)])
            self.pressure.append([t, self.env.pressure(z)])
            self.speedOfSound.append([t, self.env.speedOfSound(z)])

        return uDot

    def uDotParachute(self, t, u, postProcessing=False):
        """Calculates derivative of u state vector with respect to time
        when rocket is flying under parachute. A 3 DOF approximation is
        used.

        Parameters
        ----------
        t : float
            Time in seconds
        u : list
            State vector defined by u = [x, y, z, vx, vy, vz, e0, e1,
            e2, e3, omega1, omega2, omega3].
        postProcessing : bool, optional
            If True, adds flight data information directly to self
            variables such as self.attackAngle. Default is False.

        Return
        ------
        uDot : list
            State vector defined by uDot = [vx, vy, vz, ax, ay, az,
            e0Dot, e1Dot, e2Dot, e3Dot, alpha1, alpha2, alpha3].

        """
        # Parachute data
        CdS = self.parachuteCdS
        ka = 1
        R = 1.5
        rho = self.env.density.getValueOpt(u[2])
        to = 1.2
        ma = ka * rho * (4 / 3) * np.pi * R**3
        mp = self.rocket.mass
        eta = 1
        Rdot = (6 * R * (1 - eta) / (1.2**6)) * (
            (1 - eta) * t**5 + eta * (to**3) * (t**2)
        )
        Rdot = 0
        # Get relevant state data
        x, y, z, vx, vy, vz, e0, e1, e2, e3, omega1, omega2, omega3 = u
        # Get wind data
        windVelocityX = self.env.windVelocityX.getValueOpt(z)
        windVelocityY = self.env.windVelocityY.getValueOpt(z)
        freestreamSpeed = (
            (windVelocityX - vx) ** 2 + (windVelocityY - vy) ** 2 + (vz) ** 2
        ) ** 0.5
        freestreamX = vx - windVelocityX
        freestreamY = vy - windVelocityY
        freestreamZ = vz
        # Determine drag force
        pseudoD = (
            -0.5 * rho * CdS * freestreamSpeed - ka * rho * 4 * np.pi * (R**2) * Rdot
        )
        Dx = pseudoD * freestreamX
        Dy = pseudoD * freestreamY
        Dz = pseudoD * freestreamZ
        ax = Dx / (mp + ma)
        ay = Dy / (mp + ma)
        az = (Dz - 9.8 * mp) / (mp + ma)

        if postProcessing:
            # Dynamics variables
            self.R1.append([t, Dx])
            self.R2.append([t, Dy])
            self.R3.append([t, Dz])
            self.M1.append([t, 0])
            self.M2.append([t, 0])
            self.M3.append([t, 0])
            # Atmospheric Conditions
            self.windVelocityX.append([t, self.env.windVelocityX(z)])
            self.windVelocityY.append([t, self.env.windVelocityY(z)])
            self.density.append([t, self.env.density(z)])
            self.dynamicViscosity.append([t, self.env.dynamicViscosity(z)])
            self.pressure.append([t, self.env.pressure(z)])
            self.speedOfSound.append([t, self.env.speedOfSound(z)])

        return [vx, vy, vz, ax, ay, az, 0, 0, 0, 0, 0, 0, 0]

    def postProcess(self, interpolation="spline", extrapolation="natural"):
        """Post-process all Flight information produced during
        simulation. Includes the calculation of maximum values,
        calculation of secondary values such as energy and conversion
        of lists to Function objects to facilitate plotting.

        Parameters
        ----------
        None

        Return
        ------
        None
        """
        # Process first type of outputs - state vector
        # Transform solution array into Functions
        sol = np.array(self.solution)
        self.x = Function(
            sol[:, [0, 1]], "Time (s)", "X (m)", interpolation, extrapolation
        )
        self.y = Function(
            sol[:, [0, 2]], "Time (s)", "Y (m)", interpolation, extrapolation
        )
        self.z = Function(
            sol[:, [0, 3]], "Time (s)", "Z (m)", interpolation, extrapolation
        )
        self.vx = Function(
            sol[:, [0, 4]], "Time (s)", "Vx (m/s)", interpolation, extrapolation
        )
        self.vy = Function(
            sol[:, [0, 5]], "Time (s)", "Vy (m/s)", interpolation, extrapolation
        )
        self.vz = Function(
            sol[:, [0, 6]], "Time (s)", "Vz (m/s)", interpolation, extrapolation
        )
        self.e0 = Function(
            sol[:, [0, 7]], "Time (s)", "e0", interpolation, extrapolation
        )
        self.e1 = Function(
            sol[:, [0, 8]], "Time (s)", "e1", interpolation, extrapolation
        )
        self.e2 = Function(
            sol[:, [0, 9]], "Time (s)", "e2", interpolation, extrapolation
        )
        self.e3 = Function(
            sol[:, [0, 10]], "Time (s)", "e3", interpolation, extrapolation
        )
        self.w1 = Function(
            sol[:, [0, 11]], "Time (s)", "ω1 (rad/s)", interpolation, extrapolation
        )
        self.w2 = Function(
            sol[:, [0, 12]], "Time (s)", "ω2 (rad/s)", interpolation, extrapolation
        )
        self.w3 = Function(
            sol[:, [0, 13]], "Time (s)", "ω3 (rad/s)", interpolation, extrapolation
        )

        # Process second type of outputs - accelerations
        # Initialize acceleration arrays
        self.ax, self.ay, self.az = [], [], []
        self.alpha1, self.alpha2, self.alpha3 = [], [], []
        # Go through each time step and calculate accelerations
        # Get flight phases
        for phase_index, phase in self.timeIterator(self.flightPhases):
            initTime = phase.t
            finalTime = self.flightPhases[phase_index + 1].t
            currentDerivative = phase.derivative
            # Call callback functions
            for callback in phase.callbacks:
                callback(self)
            # Loop through time steps in flight phase
            for step in self.solution:  # Can be optimized
                if initTime < step[0] <= finalTime:
                    # Get derivatives
                    uDot = currentDerivative(step[0], step[1:])
                    # Get accelerations
                    ax, ay, az = uDot[3:6]
                    alpha1, alpha2, alpha3 = uDot[10:]
                    # Save accelerations
                    self.ax.append([step[0], ax])
                    self.ay.append([step[0], ay])
                    self.az.append([step[0], az])
                    self.alpha1.append([step[0], alpha1])
                    self.alpha2.append([step[0], alpha2])
                    self.alpha3.append([step[0], alpha3])
        # Convert accelerations to functions
        self.ax = Function(self.ax, "Time (s)", "Ax (m/s2)", interpolation)
        self.ay = Function(self.ay, "Time (s)", "Ay (m/s2)", interpolation)
        self.az = Function(self.az, "Time (s)", "Az (m/s2)", interpolation)
        self.alpha1 = Function(self.alpha1, "Time (s)", "α1 (rad/s2)", interpolation)
        self.alpha2 = Function(self.alpha2, "Time (s)", "α2 (rad/s2)", interpolation)
        self.alpha3 = Function(self.alpha3, "Time (s)", "α3 (rad/s2)", interpolation)

        # Process third type of outputs - temporary values calculated during integration
        # Initialize force and atmospheric arrays
        self.R1, self.R2, self.R3, self.M1, self.M2, self.M3 = [], [], [], [], [], []
        self.pressure, self.density, self.dynamicViscosity, self.speedOfSound = (
            [],
            [],
            [],
            [],
        )
        self.windVelocityX, self.windVelocityY = [], []
        # Go through each time step and calculate forces and atmospheric values
        # Get flight phases
        for phase_index, phase in self.timeIterator(self.flightPhases):
            initTime = phase.t
            finalTime = self.flightPhases[phase_index + 1].t
            currentDerivative = phase.derivative
            # Call callback functions
            for callback in phase.callbacks:
                callback(self)
            # Loop through time steps in flight phase
            for step in self.solution:  # Can be optimized
                if initTime < step[0] <= finalTime or (initTime == 0 and step[0] == 0):
                    # Call derivatives in post processing mode
                    uDot = currentDerivative(step[0], step[1:], postProcessing=True)
        # Convert forces and atmospheric arrays to functions
        self.R1 = Function(self.R1, "Time (s)", "R1 (N)", interpolation)
        self.R2 = Function(self.R2, "Time (s)", "R2 (N)", interpolation)
        self.R3 = Function(self.R3, "Time (s)", "R3 (N)", interpolation)
        self.M1 = Function(self.M1, "Time (s)", "M1 (Nm)", interpolation)
        self.M2 = Function(self.M2, "Time (s)", "M2 (Nm)", interpolation)
        self.M3 = Function(self.M3, "Time (s)", "M3 (Nm)", interpolation)
        self.windVelocityX = Function(
            self.windVelocityX,
            "Time (s)",
            "Wind Velocity X (East) (m/s)",
            interpolation,
        )
        self.windVelocityY = Function(
            self.windVelocityY,
            "Time (s)",
            "Wind Velocity Y (North) (m/s)",
            interpolation,
        )
        self.density = Function(
            self.density, "Time (s)", "Density (kg/m³)", interpolation
        )
        self.pressure = Function(
            self.pressure, "Time (s)", "Pressure (Pa)", interpolation
        )
        self.dynamicViscosity = Function(
            self.dynamicViscosity, "Time (s)", "Dynamic Viscosity (Pa s)", interpolation
        )
        self.speedOfSound = Function(
            self.speedOfSound, "Time (s)", "Speed of Sound (m/s)", interpolation
        )

        # Process fourth type of output - values calculated from previous outputs

        # Kinematics functions and values
        # Velocity Magnitude
        self.speed = (self.vx**2 + self.vy**2 + self.vz**2) ** 0.5
        self.speed.setOutputs("Speed - Velocity Magnitude (m/s)")
        maxSpeedTimeIndex = np.argmax(self.speed[:, 1])
        self.maxSpeed = self.speed[maxSpeedTimeIndex, 1]
        self.maxSpeedTime = self.speed[maxSpeedTimeIndex, 0]
        # Acceleration
        self.acceleration = (self.ax**2 + self.ay**2 + self.az**2) ** 0.5
        self.acceleration.setOutputs("Acceleration Magnitude (m/s²)")
        maxAccelerationTimeIndex = np.argmax(self.acceleration[:, 1])
        self.maxAcceleration = self.acceleration[maxAccelerationTimeIndex, 1]
        self.maxAccelerationTime = self.acceleration[maxAccelerationTimeIndex, 0]
        # Path Angle
        self.horizontalSpeed = (self.vx**2 + self.vy**2) ** 0.5
        pathAngle = (180 / np.pi) * np.arctan2(
            self.vz[:, 1], self.horizontalSpeed[:, 1]
        )
        pathAngle = np.column_stack([self.vz[:, 0], pathAngle])
        self.pathAngle = Function(pathAngle, "Time (s)", "Path Angle (°)")
        # Attitude Angle
        self.attitudeVectorX = 2 * (self.e1 * self.e3 + self.e0 * self.e2)  # a13
        self.attitudeVectorY = 2 * (self.e2 * self.e3 - self.e0 * self.e1)  # a23
        self.attitudeVectorZ = 1 - 2 * (self.e1**2 + self.e2**2)  # a33
        horizontalAttitudeProj = (
            self.attitudeVectorX**2 + self.attitudeVectorY**2
        ) ** 0.5
        attitudeAngle = (180 / np.pi) * np.arctan2(
            self.attitudeVectorZ[:, 1], horizontalAttitudeProj[:, 1]
        )
        attitudeAngle = np.column_stack([self.attitudeVectorZ[:, 0], attitudeAngle])
        self.attitudeAngle = Function(attitudeAngle, "Time (s)", "Attitude Angle (°)")
        # Lateral Attitude Angle
        lateralVectorAngle = (np.pi / 180) * (self.heading - 90)
        lateralVectorX = np.sin(lateralVectorAngle)
        lateralVectorY = np.cos(lateralVectorAngle)
        attitudeLateralProj = (
            lateralVectorX * self.attitudeVectorX[:, 1]
            + lateralVectorY * self.attitudeVectorY[:, 1]
        )
        attitudeLateralProjX = attitudeLateralProj * lateralVectorX
        attitudeLateralProjY = attitudeLateralProj * lateralVectorY
        attitudeLateralPlaneProjX = self.attitudeVectorX[:, 1] - attitudeLateralProjX
        attitudeLateralPlaneProjY = self.attitudeVectorY[:, 1] - attitudeLateralProjY
        attitudeLateralPlaneProjZ = self.attitudeVectorZ[:, 1]
        attitudeLateralPlaneProj = (
            attitudeLateralPlaneProjX**2
            + attitudeLateralPlaneProjY**2
            + attitudeLateralPlaneProjZ**2
        ) ** 0.5
        lateralAttitudeAngle = (180 / np.pi) * np.arctan2(
            attitudeLateralProj, attitudeLateralPlaneProj
        )
        lateralAttitudeAngle = np.column_stack(
            [self.attitudeVectorZ[:, 0], lateralAttitudeAngle]
        )
        self.lateralAttitudeAngle = Function(
            lateralAttitudeAngle, "Time (s)", "Lateral Attitude Angle (°)"
        )
        # Euler Angles
        psi = (180 / np.pi) * (
            np.arctan2(self.e3[:, 1], self.e0[:, 1])
            + np.arctan2(-self.e2[:, 1], -self.e1[:, 1])
        )  # Precession angle
        psi = np.column_stack([self.e1[:, 0], psi])  # Precession angle
        self.psi = Function(psi, "Time (s)", "Precession Angle - ψ (°)")

        phi = (180 / np.pi) * (
            np.arctan2(self.e3[:, 1], self.e0[:, 1])
            - np.arctan2(-self.e2[:, 1], -self.e1[:, 1])
        )  # Spin angle
        phi = np.column_stack([self.e1[:, 0], phi])  # Spin angle
        self.phi = Function(phi, "Time (s)", "Spin Angle - φ (°)")

        theta = (
            (180 / np.pi)
            * 2
            * np.arcsin(-((self.e1[:, 1] ** 2 + self.e2[:, 1] ** 2) ** 0.5))
        )  # Nutation angle
        theta = np.column_stack([self.e1[:, 0], theta])  # Nutation angle
        self.theta = Function(theta, "Time (s)", "Nutation Angle - θ (°)")

        # Dynamics functions and variables
        if self.rocket.railButtons is not None:
            # Rail Button Forces
            alpha = self.rocket.railButtons.angularPosition * (
                np.pi / 180
            )  # Rail buttons angular position
            D1 = self.rocket.railButtons.distanceToCM[
                0
            ]  # Distance from Rail Button 1 (upper) to CM
            D2 = self.rocket.railButtons.distanceToCM[
                1
            ]  # Distance from Rail Button 2 (lower) to CM
            F11 = (self.R1 * D2 - self.M2) / (
                D1 + D2
            )  # Rail Button 1 force in the 1 direction
            F12 = (self.R2 * D2 + self.M1) / (
                D1 + D2
            )  # Rail Button 1 force in the 2 direction
            F21 = (self.R1 * D1 + self.M2) / (
                D1 + D2
            )  # Rail Button 2 force in the 1 direction
            F22 = (self.R2 * D1 - self.M1) / (
                D1 + D2
            )  # Rail Button 2 force in the 2 direction
            outOfRailTimeIndex = np.searchsorted(
                F11[:, 0], self.outOfRailTime
            )  # Find out of rail time index
            # F11 = F11[:outOfRailTimeIndex + 1, :] # Limit force calculation to when rocket is in rail
            # F12 = F12[:outOfRailTimeIndex + 1, :] # Limit force calculation to when rocket is in rail
            # F21 = F21[:outOfRailTimeIndex + 1, :] # Limit force calculation to when rocket is in rail
            # F22 = F22[:outOfRailTimeIndex + 1, :] # Limit force calculation to when rocket is in rail
            self.railButton1NormalForce = F11 * np.cos(alpha) + F12 * np.sin(alpha)
            self.railButton1NormalForce.setOutputs("Upper Rail Button Normal Force (N)")
            self.railButton1ShearForce = F11 * -np.sin(alpha) + F12 * np.cos(alpha)
            self.railButton1ShearForce.setOutputs("Upper Rail Button Shear Force (N)")
            self.railButton2NormalForce = F21 * np.cos(alpha) + F22 * np.sin(alpha)
            self.railButton2NormalForce.setOutputs("Lower Rail Button Normal Force (N)")
            self.railButton2ShearForce = F21 * -np.sin(alpha) + F22 * np.cos(alpha)
            self.railButton2ShearForce.setOutputs("Lower Rail Button Shear Force (N)")
            # Rail Button Maximum Forces
            if outOfRailTimeIndex == 0:
                self.maxRailButton1NormalForce = 0
                self.maxRailButton1ShearForce = 0
                self.maxRailButton2NormalForce = 0
                self.maxRailButton2ShearForce = 0
            else:
                self.maxRailButton1NormalForce = np.amax(
                    self.railButton1NormalForce[:outOfRailTimeIndex]
                )
                self.maxRailButton1ShearForce = np.amax(
                    self.railButton1ShearForce[:outOfRailTimeIndex]
                )
                self.maxRailButton2NormalForce = np.amax(
                    self.railButton2NormalForce[:outOfRailTimeIndex]
                )
                self.maxRailButton2ShearForce = np.amax(
                    self.railButton2ShearForce[:outOfRailTimeIndex]
                )
        # Aerodynamic Lift and Drag
        self.aerodynamicLift = (self.R1**2 + self.R2**2) ** 0.5
        self.aerodynamicLift.setOutputs("Aerodynamic Lift Force (N)")
        self.aerodynamicDrag = -1 * self.R3
        self.aerodynamicDrag.setOutputs("Aerodynamic Drag Force (N)")
        self.aerodynamicBendingMoment = (self.M1**2 + self.M2**2) ** 0.5
        self.aerodynamicBendingMoment.setOutputs("Aerodynamic Bending Moment (N m)")
        self.aerodynamicSpinMoment = self.M3
        self.aerodynamicSpinMoment.setOutputs("Aerodynamic Spin Moment (N m)")
        # Energy
        b = -self.rocket.distanceRocketPropellant
        totalMass = self.rocket.totalMass
        mu = self.rocket.reducedMass
        Rz = self.rocket.inertiaZ
        Ri = self.rocket.inertiaI
        Tz = self.rocket.motor.inertiaZ
        Ti = self.rocket.motor.inertiaI
        I1, I2, I3 = (Ri + Ti + mu * b**2), (Ri + Ti + mu * b**2), (Rz + Tz)
        # Redefine I1, I2 and I3 grid
        grid = self.vx[:, 0]
        I1 = Function(np.column_stack([grid, I1(grid)]), "Time (s)")
        I2 = Function(np.column_stack([grid, I2(grid)]), "Time (s)")
        I3 = Function(np.column_stack([grid, I3(grid)]), "Time (s)")
        # Redefine total mass grid
        totalMass = Function(np.column_stack([grid, totalMass(grid)]), "Time (s)")
        # Redefine thrust grid
        thrust = Function(
            np.column_stack([grid, self.rocket.motor.thrust(grid)]), "Time (s)"
        )
        # Get some nicknames
        vx, vy, vz = self.vx, self.vy, self.vz
        w1, w2, w3 = self.w1, self.w2, self.w3
        # Kinetic Energy
        self.rotationalEnergy = 0.5 * (I1 * w1**2 + I2 * w2**2 + I3 * w3**2)
        self.rotationalEnergy.setOutputs("Rotational Kinetic Energy (J)")
        self.translationalEnergy = 0.5 * totalMass * (vx**2 + vy**2 + vz**2)
        self.translationalEnergy.setOutputs("Translational Kinetic Energy (J)")
        self.kineticEnergy = self.rotationalEnergy + self.translationalEnergy
        self.kineticEnergy.setOutputs("Kinetic Energy (J)")
        # Potential Energy
        self.potentialEnergy = totalMass * self.env.g * self.z
        self.potentialEnergy.setInputs("Time (s)")
        # Total Mechanical Energy
        self.totalEnergy = self.kineticEnergy + self.potentialEnergy
        self.totalEnergy.setOutputs("Total Mechanical Energy (J)")
        # Thrust Power
        self.thrustPower = thrust * self.speed
        self.thrustPower.setOutputs("Thrust Power (W)")
        # Drag Power
        self.dragPower = self.R3 * self.speed
        self.dragPower.setOutputs("Drag Power (W)")

        # Stability and Control variables
        # Angular velocities frequency response - Fourier Analysis
        # Omega 1 - w1
        Fs = 100.0
        # sampling rate
        Ts = 1.0 / Fs
        # sampling interval
        t = np.arange(1, self.tFinal, Ts)  # time vector
        y = self.w1(t)
        y -= np.mean(y)
        n = len(y)  # length of the signal
        k = np.arange(n)
        T = n / Fs
        frq = k / T  # two sides frequency range
        frq = frq[range(n // 2)]  # one side frequency range
        Y = np.fft.fft(y) / n  # fft computing and normalization
        Y = Y[range(n // 2)]
        omega1FrequencyResponse = np.column_stack([frq, abs(Y)])
        self.omega1FrequencyResponse = Function(
            omega1FrequencyResponse, "Frequency (Hz)", "Omega 1 Angle Fourier Amplitude"
        )
        # Omega 2 - w2
        Fs = 100.0
        # sampling rate
        Ts = 1.0 / Fs
        # sampling interval
        t = np.arange(1, self.tFinal, Ts)  # time vector
        y = self.w2(t)
        y -= np.mean(y)
        n = len(y)  # length of the signal
        k = np.arange(n)
        T = n / Fs
        frq = k / T  # two sides frequency range
        frq = frq[range(n // 2)]  # one side frequency range
        Y = np.fft.fft(y) / n  # fft computing and normalization
        Y = Y[range(n // 2)]
        omega2FrequencyResponse = np.column_stack([frq, abs(Y)])
        self.omega2FrequencyResponse = Function(
            omega2FrequencyResponse, "Frequency (Hz)", "Omega 2 Angle Fourier Amplitude"
        )
        # Omega 3 - w3
        Fs = 100.0
        # sampling rate
        Ts = 1.0 / Fs
        # sampling interval
        t = np.arange(1, self.tFinal, Ts)  # time vector
        y = self.w3(t)
        y -= np.mean(y)
        n = len(y)  # length of the signal
        k = np.arange(n)
        T = n / Fs
        frq = k / T  # two sides frequency range
        frq = frq[range(n // 2)]  # one side frequency range
        Y = np.fft.fft(y) / n  # fft computing and normalization
        Y = Y[range(n // 2)]
        omega3FrequencyResponse = np.column_stack([frq, abs(Y)])
        self.omega3FrequencyResponse = Function(
            omega3FrequencyResponse, "Frequency (Hz)", "Omega 3 Angle Fourier Amplitude"
        )
        # Attitude Frequency Response
        Fs = 100.0
        # sampling rate
        Ts = 1.0 / Fs
        # sampling interval
        t = np.arange(1, self.tFinal, Ts)  # time vector
        y = self.attitudeAngle(t)
        y -= np.mean(y)
        n = len(y)  # length of the signal
        k = np.arange(n)
        T = n / Fs
        frq = k / T  # two sides frequency range
        frq = frq[range(n // 2)]  # one side frequency range
        Y = np.fft.fft(y) / n  # fft computing and normalization
        Y = Y[range(n // 2)]
        attitudeFrequencyResponse = np.column_stack([frq, abs(Y)])
        self.attitudeFrequencyResponse = Function(
            attitudeFrequencyResponse,
            "Frequency (Hz)",
            "Attitude Angle Fourier Amplitude",
        )
        # Static Margin
        self.staticMargin = self.rocket.staticMargin

        # Fluid Mechanics variables
        # Freestream Velocity
        self.streamVelocityX = self.windVelocityX - self.vx
        self.streamVelocityX.setOutputs("Freestream Velocity X (m/s)")
        self.streamVelocityY = self.windVelocityY - self.vy
        self.streamVelocityY.setOutputs("Freestream Velocity Y (m/s)")
        self.streamVelocityZ = -1 * self.vz
        self.streamVelocityZ.setOutputs("Freestream Velocity Z (m/s)")
        self.freestreamSpeed = (
            self.streamVelocityX**2
            + self.streamVelocityY**2
            + self.streamVelocityZ**2
        ) ** 0.5
        self.freestreamSpeed.setOutputs("Freestream Speed (m/s)")
        # Apogee Freestream speed
        self.apogeeFreestreamSpeed = self.freestreamSpeed(self.apogeeTime)
        # Mach Number
        self.MachNumber = self.freestreamSpeed / self.speedOfSound
        self.MachNumber.setOutputs("Mach Number")
        maxMachNumberTimeIndex = np.argmax(self.MachNumber[:, 1])
        self.maxMachNumberTime = self.MachNumber[maxMachNumberTimeIndex, 0]
        self.maxMachNumber = self.MachNumber[maxMachNumberTimeIndex, 1]
        # Reynolds Number
        self.ReynoldsNumber = (
            self.density * self.freestreamSpeed / self.dynamicViscosity
        ) * (2 * self.rocket.radius)
        self.ReynoldsNumber.setOutputs("Reynolds Number")
        maxReynoldsNumberTimeIndex = np.argmax(self.ReynoldsNumber[:, 1])
        self.maxReynoldsNumberTime = self.ReynoldsNumber[maxReynoldsNumberTimeIndex, 0]
        self.maxReynoldsNumber = self.ReynoldsNumber[maxReynoldsNumberTimeIndex, 1]
        # Dynamic Pressure
        self.dynamicPressure = 0.5 * self.density * self.freestreamSpeed**2
        self.dynamicPressure.setOutputs("Dynamic Pressure (Pa)")
        maxDynamicPressureTimeIndex = np.argmax(self.dynamicPressure[:, 1])
        self.maxDynamicPressureTime = self.dynamicPressure[
            maxDynamicPressureTimeIndex, 0
        ]
        self.maxDynamicPressure = self.dynamicPressure[maxDynamicPressureTimeIndex, 1]
        # Total Pressure
        self.totalPressure = self.pressure * (1 + 0.2 * self.MachNumber**2) ** (3.5)
        self.totalPressure.setOutputs("Total Pressure (Pa)")
        maxtotalPressureTimeIndex = np.argmax(self.totalPressure[:, 1])
        self.maxtotalPressureTime = self.totalPressure[maxtotalPressureTimeIndex, 0]
        self.maxtotalPressure = self.totalPressure[maxDynamicPressureTimeIndex, 1]
        # Angle of Attack
        angleOfAttack = []
        for i in range(len(self.attitudeVectorX[:, 1])):
            dotProduct = -(
                self.attitudeVectorX[i, 1] * self.streamVelocityX[i, 1]
                + self.attitudeVectorY[i, 1] * self.streamVelocityY[i, 1]
                + self.attitudeVectorZ[i, 1] * self.streamVelocityZ[i, 1]
            )
            if self.freestreamSpeed[i, 1] < 1e-6:
                angleOfAttack.append([self.freestreamSpeed[i, 0], 0])
            else:
                dotProductNormalized = dotProduct / self.freestreamSpeed[i, 1]
                dotProductNormalized = (
                    1 if dotProductNormalized > 1 else dotProductNormalized
                )
                dotProductNormalized = (
                    -1 if dotProductNormalized < -1 else dotProductNormalized
                )
                angleOfAttack.append(
                    [
                        self.freestreamSpeed[i, 0],
                        (180 / np.pi) * np.arccos(dotProductNormalized),
                    ]
                )
        self.angleOfAttack = Function(
            angleOfAttack, "Time (s)", "Angle Of Attack (°)", "linear"
        )

        # Converts x and y positions to lat and lon
        # We are currently considering the earth as a sphere.
        bearing = []
        distance = [
            (self.x[i][1] ** 2 + self.y[i][1] ** 2) ** 0.5 for i in range(len(self.x))
        ]
        for i in range(len(self.x)):
            # Check if the point is over the grid (i.e. if x*y == 0)
            if self.x[i][1] == 0:
                if self.y[i][1] < 0:
                    bearing.append(3.14159265359)
                else:
                    bearing.append(0)
                continue
            if self.y[i][1] == 0:
                if self.x[i][1] < 0:
                    bearing.append(3 * 3.14159265359 / 2)
                elif self.x[i][1] > 0:
                    bearing.append(3.14159265359 / 2)
                else:
                    continue
                continue

            # Calculate bearing as the azimuth considering different quadrants
            if self.x[i][1] * self.y[i][1] > 0 and self.x[i][1] > 0:
                bearing.append(math.atan(abs(self.x[i][1]) / abs(self.y[i][1])))
            elif self.x[i][1] * self.y[i][1] < 0 and self.x[i][1] > 0:
                bearing.append(
                    3.14159265359 / 2 + math.atan(abs(self.y[i][1]) / abs(self.x[i][1]))
                )
            elif self.x[i][1] * self.y[i][1] > 0 and self.x[i][1] < 0:
                bearing.append(
                    3.14159265359 + math.atan(abs(self.x[i][1]) / abs(self.y[i][1]))
                )
            elif self.x[i][1] * self.y[i][1] < 0 and self.x[i][1] < 0:
                bearing.append(
                    3 * 3.14159265359 / 2
                    + math.atan(abs(self.y[i][1]) / abs(self.x[i][1]))
                )

        # Store values of distance and bearing using appropriate units
        # self.distance = distance      # Must be in meters
        # self.bearing = bearing        # Must be in radians

        lat1 = (
            3.14159265359 * self.env.lat / 180
        )  # Launch lat point converted to radians
        lon1 = (
            3.14159265359 * self.env.lon / 180
        )  # Launch long point converted to radians

        R = self.env.earthRadius
        lat2 = []
        lon2 = []
        # Applies the haversine equation to find final lat/lon coordinates
        for i in range(len(self.x)):
            # Please notice that for distances lower than 1 centimeter the difference on latitude or longitude too small
            if abs(self.y[i][1]) < 1e-2:
                lat2.append(self.env.lat)
            else:
                lat2.append(
                    (180 / 3.14159265359)
                    * math.asin(
                        math.sin(lat1) * math.cos(distance[i] / R)
                        + math.cos(lat1)
                        * math.sin(distance[i] / R)
                        * math.cos(bearing[i])
                    )
                )
            if abs(self.x[i][1]) < 1e-2:
                lon2.append(self.env.lon)
            else:
                lon2.append(
                    (180 / 3.14159265359)
                    * (
                        lon1
                        + math.atan2(
                            math.sin(bearing[i])
                            * math.sin(distance[i] / R)
                            * math.cos(lat1),
                            math.cos(distance[i] / R)
                            - math.sin(lat1) * math.sin(lat2[i]),
                        )
                    )
                )

        latitude = [[self.solution[i][0], lat2[i]] for i in range(len(self.solution))]
        longitude = [[self.solution[i][0], lon2[i]] for i in range(len(self.solution))]

        # Store final values of lat/lon as a function of time
        self.latitude = Function(latitude, "Time (s)", "Latitude (°)", "linear")
        self.longitude = Function(longitude, "Time (s)", "Longitude (°)", "linear")

        # Post process other quantities

        # Transform parachute sensor feed into functions
        for parachute in self.rocket.parachutes:
            parachute.cleanPressureSignalFunction = Function(
                parachute.cleanPressureSignal,
                "Time (s)",
                "Pressure - Without Noise (Pa)",
                "linear",
            )
            parachute.noisyPressureSignalFunction = Function(
                parachute.noisyPressureSignal,
                "Time (s)",
                "Pressure - With Noise (Pa)",
                "linear",
            )
            parachute.noiseSignalFunction = Function(
                parachute.noiseSignal, "Time (s)", "Pressure Noise (Pa)", "linear"
            )

        # Register post processing
        self.postProcessed = True

        return None

    def info(self):
        """Prints out a summary of the data available about the Flight.

        Parameters
        ----------
        None

        Return
        ------
        None
        """
        # Post-process results
        if self.postProcessed is False:
            self.postProcess()

        # Get index of out of rail time
        outOfRailTimeIndexes = np.nonzero(self.x[:, 0] == self.outOfRailTime)
        outOfRailTimeIndex = (
            -1 if len(outOfRailTimeIndexes) == 0 else outOfRailTimeIndexes[0][0]
        )

        # Get index of time before parachute event
        if len(self.parachuteEvents) > 0:
            eventTime = self.parachuteEvents[0][0] + self.parachuteEvents[0][1].lag
            eventTimeIndex = np.nonzero(self.x[:, 0] == eventTime)[0][0]
        else:
            eventTime = self.tFinal
            eventTimeIndex = -1

        # Print surface wind conditions
        print("Surface Wind Conditions\n")
        print("Frontal Surface Wind Speed: {:.2f} m/s".format(self.frontalSurfaceWind))
        print("Lateral Surface Wind Speed: {:.2f} m/s".format(self.lateralSurfaceWind))

        # Print out of rail conditions
        print("\n\n Rail Departure State\n")
        print("Rail Departure Time: {:.3f} s".format(self.outOfRailTime))
        print("Rail Departure Velocity: {:.3f} m/s".format(self.outOfRailVelocity))
        print(
            "Rail Departure Static Margin: {:.3f} c".format(
                self.staticMargin(self.outOfRailTime)
            )
        )
        print(
            "Rail Departure Angle of Attack: {:.3f}°".format(
                self.angleOfAttack(self.outOfRailTime)
            )
        )
        print(
            "Rail Departure Thrust-Weight Ratio: {:.3f}".format(
                self.rocket.thrustToWeight(self.outOfRailTime)
            )
        )
        print(
            "Rail Departure Reynolds Number: {:.3e}".format(
                self.ReynoldsNumber(self.outOfRailTime)
            )
        )

        # Print burnOut conditions
        print("\n\nBurnOut State\n")
        print("BurnOut time: {:.3f} s".format(self.rocket.motor.burnOutTime))
        print(
            "Altitude at burnOut: {:.3f} m (AGL)".format(
                self.z(self.rocket.motor.burnOutTime) - self.env.elevation
            )
        )
        print(
            "Rocket velocity at burnOut: {:.3f} m/s".format(
                self.speed(self.rocket.motor.burnOutTime)
            )
        )
        print(
            "Freestream velocity at burnOut: {:.3f} m/s".format(
                (
                    self.streamVelocityX(self.rocket.motor.burnOutTime) ** 2
                    + self.streamVelocityY(self.rocket.motor.burnOutTime) ** 2
                    + self.streamVelocityZ(self.rocket.motor.burnOutTime) ** 2
                )
                ** 0.5
            )
        )
        print(
            "Mach Number at burnOut: {:.3f}".format(
                self.MachNumber(self.rocket.motor.burnOutTime)
            )
        )
        print(
            "Kinetic energy at burnOut: {:.3e} J".format(
                self.kineticEnergy(self.rocket.motor.burnOutTime)
            )
        )

        # Print apogee conditions
        print("\n\nApogee\n")
        print(
            "Apogee Altitude: {:.3f} m (ASL) | {:.3f} m (AGL)".format(
                self.apogee, self.apogee - self.env.elevation
            )
        )
        print("Apogee Time: {:.3f} s".format(self.apogeeTime))
        print("Apogee Freestream Speed: {:.3f} m/s".format(self.apogeeFreestreamSpeed))

        # Print events registered
        print("\n\nEvents\n")
        if len(self.parachuteEvents) == 0:
            print("No Parachute Events Were Triggered.")
        for event in self.parachuteEvents:
            triggerTime = event[0]
            parachute = event[1]
            openTime = triggerTime + parachute.lag
            velocity = self.freestreamSpeed(openTime)
            altitude = self.z(openTime)
            name = parachute.name.title()
            print(name + " Ejection Triggered at: {:.3f} s".format(triggerTime))
            print(name + " Parachute Inflated at: {:.3f} s".format(openTime))
            print(
                name
                + " Parachute Inflated with Freestream Speed of: {:.3f} m/s".format(
                    velocity
                )
            )
            print(
                name
                + " Parachute Inflated at Height of: {:.3f} m (AGL)".format(
                    altitude - self.env.elevation
                )
            )

        # Print impact conditions
        if len(self.impactState) != 0:
            print("\n\nImpact\n")
            print("X Impact: {:.3f} m".format(self.xImpact))
            print("Y Impact: {:.3f} m".format(self.yImpact))
            print("Time of Impact: {:.3f} s".format(self.tFinal))
            print("Velocity at Impact: {:.3f} m/s".format(self.impactVelocity))
        elif self.terminateOnApogee is False:
            print("\n\nEnd of Simulation\n")
            print("Time: {:.3f} s".format(self.solution[-1][0]))
            print("Altitude: {:.3f} m".format(self.solution[-1][3]))

        # Print maximum values
        print("\n\nMaximum Values\n")
        print(
            "Maximum Speed: {:.3f} m/s at {:.2f} s".format(
                self.maxSpeed, self.maxSpeedTime
            )
        )
        print(
            "Maximum Mach Number: {:.3f} Mach at {:.2f} s".format(
                self.maxMachNumber, self.maxMachNumberTime
            )
        )
        print(
            "Maximum Reynolds Number: {:.3e} at {:.2f} s".format(
                self.maxReynoldsNumber, self.maxReynoldsNumberTime
            )
        )
        print(
            "Maximum Dynamic Pressure: {:.3e} Pa at {:.2f} s".format(
                self.maxDynamicPressure, self.maxDynamicPressureTime
            )
        )
        print(
            "Maximum Acceleration: {:.3f} m/s² at {:.2f} s".format(
                self.maxAcceleration, self.maxAccelerationTime
            )
        )
        print(
            "Maximum Gs: {:.3f} g at {:.2f} s".format(
                self.maxAcceleration / self.env.g, self.maxAccelerationTime
            )
        )
        print(
            "Maximum Upper Rail Button Normal Force: {:.3f} N".format(
                self.maxRailButton1NormalForce
            )
        )
        print(
            "Maximum Upper Rail Button Shear Force: {:.3f} N".format(
                self.maxRailButton1ShearForce
            )
        )
        print(
            "Maximum Lower Rail Button Normal Force: {:.3f} N".format(
                self.maxRailButton2NormalForce
            )
        )
        print(
            "Maximum Lower Rail Button Shear Force: {:.3f} N".format(
                self.maxRailButton2ShearForce
            )
        )

        return None

    def printInitialConditionsData(self):
        """Prints all initial conditions data available about the flight

        Parameters
        ----------
        None

        Return
        ------
        None
        """
        # Post-process results
        if self.postProcessed is False:
            self.postProcess()

        print(
            "Position - x: {:.2f} m | y: {:.2f} m | z: {:.2f} m".format(
                self.x(0), self.y(0), self.z(0)
            )
        )
        print(
            "Velocity - Vx: {:.2f} m/s | Vy: {:.2f} m/s | Vz: {:.2f} m/s".format(
                self.vx(0), self.vy(0), self.vz(0)
            )
        )
        print(
            "Attitude - e0: {:.3f} | e1: {:.3f} | e2: {:.3f} | e3: {:.3f}".format(
                self.e0(0), self.e1(0), self.e2(0), self.e3(0)
            )
        )
        print(
            "Euler Angles - Spin φ : {:.2f}° | Nutation θ: {:.2f}° | Precession ψ: {:.2f}°".format(
                self.phi(0), self.theta(0), self.psi(0)
            )
        )
        print(
            "Angular Velocity - ω1: {:.2f} rad/s | ω2: {:.2f} rad/s| ω3: {:.2f} rad/s".format(
                self.w1(0), self.w2(0), self.w3(0)
            )
        )
        return None

    def printNumericalIntegrationSettings(self):
        """Prints out the Numerical Integration settings

        Parameters
        ----------
        None

        Return
        ------
        None
        """
        print("Maximum Allowed Flight Time: {:f} s".format(self.maxTime))
        print("Maximum Allowed Time Step: {:f} s".format(self.maxTimeStep))
        print("Minimum Allowed Time Step: {:e} s".format(self.minTimeStep))
        print("Relative Error Tolerance: ", self.rtol)
        print("Absolute Error Tolerance: ", self.atol)
        print("Allow Event Overshoot: ", self.timeOvershoot)
        print("Terminate Simulation on Apogee: ", self.terminateOnApogee)
        print("Number of Time Steps Used: ", len(self.timeSteps))
        print(
            "Number of Derivative Functions Evaluation: ",
            sum(self.functionEvaluationsPerTimeStep),
        )
        print(
            "Average Function Evaluations per Time Step: {:3f}".format(
                sum(self.functionEvaluationsPerTimeStep) / len(self.timeSteps)
            )
        )

        return None

    def calculateStallWindVelocity(self, stallAngle):
        """Function to calculate the maximum wind velocity before the angle of
        attack exceeds a desired angle, at the instant of departing rail launch.
        Can be helpful if you know the exact stall angle of all aerodynamics
        surfaces.

        Parameters
        ----------
        stallAngle : float
            Angle, in degrees, for which you would like to know the maximum wind
            speed before the angle of attack exceeds it
        Return
        ------
        None
        """
        vF = self.outOfRailVelocity

        # Convert angle to radians
        theta = self.inclination * 3.14159265359 / 180
        stallAngle = stallAngle * 3.14159265359 / 180

        c = (math.cos(stallAngle) ** 2 - math.cos(theta) ** 2) / math.sin(
            stallAngle
        ) ** 2
        wV = (
            2 * vF * math.cos(theta) / c
            + (
                4 * vF * vF * math.cos(theta) * math.cos(theta) / (c**2)
                + 4 * 1 * vF * vF / c
            )
            ** 0.5
        ) / 2

        # Convert stallAngle to degrees
        stallAngle = stallAngle * 180 / np.pi
        print(
            "Maximum wind velocity at Rail Departure time before angle of attack exceeds {:.3f}°: {:.3f} m/s".format(
                stallAngle, wV
            )
        )

        return None

    def plot3dTrajectory(self):
        """Plot a 3D graph of the trajectory

        Parameters
        ----------
        None

        Return
        ------
        None
        """
        # Post-process results
        if self.postProcessed is False:
            self.postProcess()

        # Get max and min x and y
        maxZ = max(self.z[:, 1] - self.env.elevation)
        maxX = max(self.x[:, 1])
        minX = min(self.x[:, 1])
        maxY = max(self.y[:, 1])
        minY = min(self.y[:, 1])
        maxXY = max(maxX, maxY)
        minXY = min(minX, minY)

        # Create figure
        fig1 = plt.figure(figsize=(9, 9))
        ax1 = plt.subplot(111, projection="3d")
        ax1.plot(self.x[:, 1], self.y[:, 1], zs=0, zdir="z", linestyle="--")
        ax1.plot(
            self.x[:, 1],
            self.z[:, 1] - self.env.elevation,
            zs=minXY,
            zdir="y",
            linestyle="--",
        )
        ax1.plot(
            self.y[:, 1],
            self.z[:, 1] - self.env.elevation,
            zs=minXY,
            zdir="x",
            linestyle="--",
        )
        ax1.plot(
            self.x[:, 1], self.y[:, 1], self.z[:, 1] - self.env.elevation, linewidth="2"
        )
        ax1.scatter(0, 0, 0)
        ax1.set_xlabel("X - East (m)")
        ax1.set_ylabel("Y - North (m)")
        ax1.set_zlabel("Z - Altitude Above Ground Level (m)")
        ax1.set_title("Flight Trajectory")
        ax1.set_zlim3d([0, maxZ])
        ax1.set_ylim3d([minXY, maxXY])
        ax1.set_xlim3d([minXY, maxXY])
        ax1.view_init(15, 45)
        plt.show()

        return None

    def plotLinearKinematicsData(self):
        """Prints out all Kinematics graphs available about the Flight

        Parameters
        ----------
        None

        Return
        ------
        None
        """
        # Post-process results
        if self.postProcessed is False:
            self.postProcess()

        # Velocity and acceleration plots
        fig2 = plt.figure(figsize=(9, 12))

        ax1 = plt.subplot(414)
        ax1.plot(self.vx[:, 0], self.vx[:, 1], color="#ff7f0e")
        ax1.set_xlim(0, self.tFinal)
        ax1.set_title("Velocity X | Acceleration X")
        ax1.set_xlabel("Time (s)")
        ax1.set_ylabel("Velocity X (m/s)", color="#ff7f0e")
        ax1.tick_params("y", colors="#ff7f0e")
        ax1.grid(True)

        ax1up = ax1.twinx()
        ax1up.plot(self.ax[:, 0], self.ax[:, 1], color="#1f77b4")
        ax1up.set_ylabel("Acceleration X (m/s²)", color="#1f77b4")
        ax1up.tick_params("y", colors="#1f77b4")

        ax2 = plt.subplot(413)
        ax2.plot(self.vy[:, 0], self.vy[:, 1], color="#ff7f0e")
        ax2.set_xlim(0, self.tFinal)
        ax2.set_title("Velocity Y | Acceleration Y")
        ax2.set_xlabel("Time (s)")
        ax2.set_ylabel("Velocity Y (m/s)", color="#ff7f0e")
        ax2.tick_params("y", colors="#ff7f0e")
        ax2.grid(True)

        ax2up = ax2.twinx()
        ax2up.plot(self.ay[:, 0], self.ay[:, 1], color="#1f77b4")
        ax2up.set_ylabel("Acceleration Y (m/s²)", color="#1f77b4")
        ax2up.tick_params("y", colors="#1f77b4")

        ax3 = plt.subplot(412)
        ax3.plot(self.vz[:, 0], self.vz[:, 1], color="#ff7f0e")
        ax3.set_xlim(0, self.tFinal)
        ax3.set_title("Velocity Z | Acceleration Z")
        ax3.set_xlabel("Time (s)")
        ax3.set_ylabel("Velocity Z (m/s)", color="#ff7f0e")
        ax3.tick_params("y", colors="#ff7f0e")
        ax3.grid(True)

        ax3up = ax3.twinx()
        ax3up.plot(self.az[:, 0], self.az[:, 1], color="#1f77b4")
        ax3up.set_ylabel("Acceleration Z (m/s²)", color="#1f77b4")
        ax3up.tick_params("y", colors="#1f77b4")

        ax4 = plt.subplot(411)
        ax4.plot(self.speed[:, 0], self.speed[:, 1], color="#ff7f0e")
        ax4.set_xlim(0, self.tFinal)
        ax4.set_title("Velocity Magnitude | Acceleration Magnitude")
        ax4.set_xlabel("Time (s)")
        ax4.set_ylabel("Velocity (m/s)", color="#ff7f0e")
        ax4.tick_params("y", colors="#ff7f0e")
        ax4.grid(True)

        ax4up = ax4.twinx()
        ax4up.plot(self.acceleration[:, 0], self.acceleration[:, 1], color="#1f77b4")
        ax4up.set_ylabel("Acceleration (m/s²)", color="#1f77b4")
        ax4up.tick_params("y", colors="#1f77b4")

        plt.subplots_adjust(hspace=0.5)
        plt.show()
        return None

    def plotAttitudeData(self):
        """Prints out all Angular position graphs available about the Flight

        Parameters
        ----------
        None

        Return
        ------
        None
        """
        # Post-process results
        if self.postProcessed is False:
            self.postProcess()

        # Get index of time before parachute event
        if len(self.parachuteEvents) > 0:
            eventTime = self.parachuteEvents[0][0] + self.parachuteEvents[0][1].lag
            eventTimeIndex = np.nonzero(self.x[:, 0] == eventTime)[0][0]
        else:
            eventTime = self.tFinal
            eventTimeIndex = -1

        # Angular position plots
        fig3 = plt.figure(figsize=(9, 12))

        ax1 = plt.subplot(411)
        ax1.plot(self.e0[:, 0], self.e0[:, 1], label="$e_0$")
        ax1.plot(self.e1[:, 0], self.e1[:, 1], label="$e_1$")
        ax1.plot(self.e2[:, 0], self.e2[:, 1], label="$e_2$")
        ax1.plot(self.e3[:, 0], self.e3[:, 1], label="$e_3$")
        ax1.set_xlim(0, eventTime)
        ax1.set_xlabel("Time (s)")
        ax1.set_ylabel("Euler Parameters")
        ax1.set_title("Euler Parameters")
        ax1.legend()
        ax1.grid(True)

        ax2 = plt.subplot(412)
        ax2.plot(self.psi[:, 0], self.psi[:, 1])
        ax2.set_xlim(0, eventTime)
        ax2.set_xlabel("Time (s)")
        ax2.set_ylabel("ψ (°)")
        ax2.set_title("Euler Precession Angle")
        ax2.grid(True)

        ax3 = plt.subplot(413)
        ax3.plot(self.theta[:, 0], self.theta[:, 1], label="θ - Nutation")
        ax3.set_xlim(0, eventTime)
        ax3.set_xlabel("Time (s)")
        ax3.set_ylabel("θ (°)")
        ax3.set_title("Euler Nutation Angle")
        ax3.grid(True)

        ax4 = plt.subplot(414)
        ax4.plot(self.phi[:, 0], self.phi[:, 1], label="φ - Spin")
        ax4.set_xlim(0, eventTime)
        ax4.set_xlabel("Time (s)")
        ax4.set_ylabel("φ (°)")
        ax4.set_title("Euler Spin Angle")
        ax4.grid(True)

        plt.subplots_adjust(hspace=0.5)
        plt.show()

        return None

    def plotFlightPathAngleData(self):
        """Prints out Flight path and Rocket Attitude angle graphs available
        about the Flight

        Parameters
        ----------
        None

        Return
        ------
        None
        """
        # Post-process results
        if self.postProcessed is False:
            self.postProcess()

        # Get index of time before parachute event
        if len(self.parachuteEvents) > 0:
            eventTime = self.parachuteEvents[0][0] + self.parachuteEvents[0][1].lag
            eventTimeIndex = np.nonzero(self.x[:, 0] == eventTime)[0][0]
        else:
            eventTime = self.tFinal
            eventTimeIndex = -1

        # Path, Attitude and Lateral Attitude Angle
        # Angular position plots
        fig5 = plt.figure(figsize=(9, 6))

        ax1 = plt.subplot(211)
        ax1.plot(self.pathAngle[:, 0], self.pathAngle[:, 1], label="Flight Path Angle")
        ax1.plot(
            self.attitudeAngle[:, 0],
            self.attitudeAngle[:, 1],
            label="Rocket Attitude Angle",
        )
        ax1.set_xlim(0, eventTime)
        ax1.legend()
        ax1.grid(True)
        ax1.set_xlabel("Time (s)")
        ax1.set_ylabel("Angle (°)")
        ax1.set_title("Flight Path and Attitude Angle")

        ax2 = plt.subplot(212)
        ax2.plot(self.lateralAttitudeAngle[:, 0], self.lateralAttitudeAngle[:, 1])
        ax2.set_xlim(0, eventTime)
        ax2.set_xlabel("Time (s)")
        ax2.set_ylabel("Lateral Attitude Angle (°)")
        ax2.set_title("Lateral Attitude Angle")
        ax2.grid(True)

        plt.subplots_adjust(hspace=0.5)
        plt.show()

        return None

    def plotAngularKinematicsData(self):
        """Prints out all Angular velocity and acceleration graphs available
        about the Flight

        Parameters
        ----------
        None

        Return
        ------
        None
        """
        # Post-process results
        if self.postProcessed is False:
            self.postProcess()

        # Get index of time before parachute event
        if len(self.parachuteEvents) > 0:
            eventTime = self.parachuteEvents[0][0] + self.parachuteEvents[0][1].lag
            eventTimeIndex = np.nonzero(self.x[:, 0] == eventTime)[0][0]
        else:
            eventTime = self.tFinal
            eventTimeIndex = -1

        # Angular velocity and acceleration plots
        fig4 = plt.figure(figsize=(9, 9))
        ax1 = plt.subplot(311)
        ax1.plot(self.w1[:, 0], self.w1[:, 1], color="#ff7f0e")
        ax1.set_xlim(0, eventTime)
        ax1.set_xlabel("Time (s)")
        ax1.set_ylabel(r"Angular Velocity - ${\omega_1}$ (rad/s)", color="#ff7f0e")
        ax1.set_title(
            r"Angular Velocity ${\omega_1}$ | Angular Acceleration ${\alpha_1}$"
        )
        ax1.tick_params("y", colors="#ff7f0e")
        ax1.grid(True)

        ax1up = ax1.twinx()
        ax1up.plot(self.alpha1[:, 0], self.alpha1[:, 1], color="#1f77b4")
        ax1up.set_ylabel(
            r"Angular Acceleration - ${\alpha_1}$ (rad/s²)", color="#1f77b4"
        )
        ax1up.tick_params("y", colors="#1f77b4")

        ax2 = plt.subplot(312)
        ax2.plot(self.w2[:, 0], self.w2[:, 1], color="#ff7f0e")
        ax2.set_xlim(0, eventTime)
        ax2.set_xlabel("Time (s)")
        ax2.set_ylabel(r"Angular Velocity - ${\omega_2}$ (rad/s)", color="#ff7f0e")
        ax2.set_title(
            r"Angular Velocity ${\omega_2}$ | Angular Acceleration ${\alpha_2}$"
        )
        ax2.tick_params("y", colors="#ff7f0e")
        ax2.grid(True)

        ax2up = ax2.twinx()
        ax2up.plot(self.alpha2[:, 0], self.alpha2[:, 1], color="#1f77b4")
        ax2up.set_ylabel(
            r"Angular Acceleration - ${\alpha_2}$ (rad/s²)", color="#1f77b4"
        )
        ax2up.tick_params("y", colors="#1f77b4")

        ax3 = plt.subplot(313)
        ax3.plot(self.w3[:, 0], self.w3[:, 1], color="#ff7f0e")
        ax3.set_xlim(0, eventTime)
        ax3.set_xlabel("Time (s)")
        ax3.set_ylabel(r"Angular Velocity - ${\omega_3}$ (rad/s)", color="#ff7f0e")
        ax3.set_title(
            r"Angular Velocity ${\omega_3}$ | Angular Acceleration ${\alpha_3}$"
        )
        ax3.tick_params("y", colors="#ff7f0e")
        ax3.grid(True)

        ax3up = ax3.twinx()
        ax3up.plot(self.alpha3[:, 0], self.alpha3[:, 1], color="#1f77b4")
        ax3up.set_ylabel(
            r"Angular Acceleration - ${\alpha_3}$ (rad/s²)", color="#1f77b4"
        )
        ax3up.tick_params("y", colors="#1f77b4")

        plt.subplots_adjust(hspace=0.5)
        plt.show()

        return None

    def plotTrajectoryForceData(self):
        """Prints out all Forces and Moments graphs available about the Flight

        Parameters
        ----------
        None

        Return
        ------
        None
        """
        # Post-process results
        if self.postProcessed is False:
            self.postProcess()

        # Get index of out of rail time
        outOfRailTimeIndexes = np.nonzero(self.x[:, 0] == self.outOfRailTime)
        outOfRailTimeIndex = (
            -1 if len(outOfRailTimeIndexes) == 0 else outOfRailTimeIndexes[0][0]
        )

        # Get index of time before parachute event
        if len(self.parachuteEvents) > 0:
            eventTime = self.parachuteEvents[0][0] + self.parachuteEvents[0][1].lag
            eventTimeIndex = np.nonzero(self.x[:, 0] == eventTime)[0][0]
        else:
            eventTime = self.tFinal
            eventTimeIndex = -1

        # Rail Button Forces
        if self.rocket.railButtons is not None:
            fig6 = plt.figure(figsize=(9, 6))

            ax1 = plt.subplot(211)
            ax1.plot(
                self.railButton1NormalForce[:outOfRailTimeIndex, 0],
                self.railButton1NormalForce[:outOfRailTimeIndex, 1],
                label="Upper Rail Button",
            )
            ax1.plot(
                self.railButton2NormalForce[:outOfRailTimeIndex, 0],
                self.railButton2NormalForce[:outOfRailTimeIndex, 1],
                label="Lower Rail Button",
            )
            ax1.set_xlim(0, self.outOfRailTime if self.outOfRailTime > 0 else self.tFinal)
            ax1.legend()
            ax1.grid(True)
            ax1.set_xlabel("Time (s)")
            ax1.set_ylabel("Normal Force (N)")
            ax1.set_title("Rail Buttons Normal Force")

            ax2 = plt.subplot(212)
            ax2.plot(
                self.railButton1ShearForce[:outOfRailTimeIndex, 0],
                self.railButton1ShearForce[:outOfRailTimeIndex, 1],
                label="Upper Rail Button",
            )
            ax2.plot(
                self.railButton2ShearForce[:outOfRailTimeIndex, 0],
                self.railButton2ShearForce[:outOfRailTimeIndex, 1],
                label="Lower Rail Button",
            )
            ax2.set_xlim(0, self.outOfRailTime if self.outOfRailTime > 0 else self.tFinal)
            ax2.legend()
            ax2.grid(True)
            ax2.set_xlabel("Time (s)")
            ax2.set_ylabel("Shear Force (N)")
            ax2.set_title("Rail Buttons Shear Force")

            plt.subplots_adjust(hspace=0.5)
            plt.show()

        # Aerodynamic force and moment plots
        fig7 = plt.figure(figsize=(9, 12))

        ax1 = plt.subplot(411)
        ax1.plot(
            self.aerodynamicLift[:eventTimeIndex, 0],
            self.aerodynamicLift[:eventTimeIndex, 1],
            label="Resultant",
        )
        ax1.plot(self.R1[:eventTimeIndex, 0], self.R1[:eventTimeIndex, 1], label="R1")
        ax1.plot(self.R2[:eventTimeIndex, 0], self.R2[:eventTimeIndex, 1], label="R2")
        ax1.set_xlim(0, eventTime)
        ax1.legend()
        ax1.set_xlabel("Time (s)")
        ax1.set_ylabel("Lift Force (N)")
        ax1.set_title("Aerodynamic Lift Resultant Force")
        ax1.grid()

        ax2 = plt.subplot(412)
        ax2.plot(
            self.aerodynamicDrag[:eventTimeIndex, 0],
            self.aerodynamicDrag[:eventTimeIndex, 1],
        )
        ax2.set_xlim(0, eventTime)
        ax2.set_xlabel("Time (s)")
        ax2.set_ylabel("Drag Force (N)")
        ax2.set_title("Aerodynamic Drag Force")
        ax2.grid()

        ax3 = plt.subplot(413)
        ax3.plot(
            self.aerodynamicBendingMoment[:eventTimeIndex, 0],
            self.aerodynamicBendingMoment[:eventTimeIndex, 1],
            label="Resultant",
        )
        ax3.plot(self.M1[:eventTimeIndex, 0], self.M1[:eventTimeIndex, 1], label="M1")
        ax3.plot(self.M2[:eventTimeIndex, 0], self.M2[:eventTimeIndex, 1], label="M2")
        ax3.set_xlim(0, eventTime)
        ax3.legend()
        ax3.set_xlabel("Time (s)")
        ax3.set_ylabel("Bending Moment (N m)")
        ax3.set_title("Aerodynamic Bending Resultant Moment")
        ax3.grid()

        ax4 = plt.subplot(414)
        ax4.plot(
            self.aerodynamicSpinMoment[:eventTimeIndex, 0],
            self.aerodynamicSpinMoment[:eventTimeIndex, 1],
        )
        ax4.set_xlim(0, eventTime)
        ax4.set_xlabel("Time (s)")
        ax4.set_ylabel("Spin Moment (N m)")
        ax4.set_title("Aerodynamic Spin Moment")
        ax4.grid()

        plt.subplots_adjust(hspace=0.5)
        plt.show()

        return None

    def plotEnergyData(self):
        """Prints out all Energy components graphs available about the Flight

        Returns
        -------
        None
        """
        # Post-process results
        if self.postProcessed is False:
            self.postProcess()

        # Get index of out of rail time
        outOfRailTimeIndexes = np.nonzero(self.x[:, 0] == self.outOfRailTime)
        outOfRailTimeIndex = (
            -1 if len(outOfRailTimeIndexes) == 0 else outOfRailTimeIndexes[0][0]
        )

        # Get index of time before parachute event
        if len(self.parachuteEvents) > 0:
            eventTime = self.parachuteEvents[0][0] + self.parachuteEvents[0][1].lag
            eventTimeIndex = np.nonzero(self.x[:, 0] == eventTime)[0][0]
        else:
            eventTime = self.tFinal
            eventTimeIndex = -1

        fig8 = plt.figure(figsize=(9, 9))

        ax1 = plt.subplot(411)
        ax1.plot(
            self.kineticEnergy[:, 0], self.kineticEnergy[:, 1], label="Kinetic Energy"
        )
        ax1.plot(
            self.rotationalEnergy[:, 0],
            self.rotationalEnergy[:, 1],
            label="Rotational Energy",
        )
        ax1.plot(
            self.translationalEnergy[:, 0],
            self.translationalEnergy[:, 1],
            label="Translational Energy",
        )
        ax1.set_xlim(0, self.apogeeTime if self.apogeeTime != 0.0 else self.tFinal)
        ax1.ticklabel_format(style="sci", axis="y", scilimits=(0, 0))
        ax1.set_title("Kinetic Energy Components")
        ax1.set_xlabel("Time (s)")
        ax1.set_ylabel("Energy (J)")

        ax1.legend()
        ax1.grid()

        ax2 = plt.subplot(412)
        ax2.plot(self.totalEnergy[:, 0], self.totalEnergy[:, 1], label="Total Energy")
        ax2.plot(
            self.kineticEnergy[:, 0], self.kineticEnergy[:, 1], label="Kinetic Energy"
        )
        ax2.plot(
            self.potentialEnergy[:, 0],
            self.potentialEnergy[:, 1],
            label="Potential Energy",
        )
        ax2.set_xlim(0, self.apogeeTime if self.apogeeTime != 0.0 else self.tFinal)
        ax2.ticklabel_format(style="sci", axis="y", scilimits=(0, 0))
        ax2.set_title("Total Mechanical Energy Components")
        ax2.set_xlabel("Time (s)")
        ax2.set_ylabel("Energy (J)")
        ax2.legend()
        ax2.grid()

        ax3 = plt.subplot(413)
        ax3.plot(self.thrustPower[:, 0], self.thrustPower[:, 1], label="|Thrust Power|")
        ax3.set_xlim(0, self.rocket.motor.burnOutTime)
        ax3.ticklabel_format(style="sci", axis="y", scilimits=(0, 0))
        ax3.set_title("Thrust Absolute Power")
        ax3.set_xlabel("Time (s)")
        ax3.set_ylabel("Power (W)")
        ax3.legend()
        ax3.grid()

        ax4 = plt.subplot(414)
        ax4.plot(self.dragPower[:, 0], -self.dragPower[:, 1], label="|Drag Power|")
        ax4.set_xlim(0, self.apogeeTime if self.apogeeTime != 0.0 else self.tFinal)
        ax3.ticklabel_format(style="sci", axis="y", scilimits=(0, 0))
        ax4.set_title("Drag Absolute Power")
        ax4.set_xlabel("Time (s)")
        ax4.set_ylabel("Power (W)")
        ax4.legend()
        ax4.grid()

        plt.subplots_adjust(hspace=1)
        plt.show()

        return None

    def plotFluidMechanicsData(self):
        """Prints out a summary of the Fluid Mechanics graphs available about
        the Flight

        Parameters
        ----------
        None

        Return
        ------
        None
        """
        # Post-process results
        if self.postProcessed is False:
            self.postProcess()

        # Get index of out of rail time
        outOfRailTimeIndexes = np.nonzero(self.x[:, 0] == self.outOfRailTime)
        outOfRailTimeIndex = (
            -1 if len(outOfRailTimeIndexes) == 0 else outOfRailTimeIndexes[0][0]
        )

        # Trajectory Fluid Mechanics Plots
        fig10 = plt.figure(figsize=(9, 12))

        ax1 = plt.subplot(411)
        ax1.plot(self.MachNumber[:, 0], self.MachNumber[:, 1])
        ax1.set_xlim(0, self.tFinal)
        ax1.set_title("Mach Number")
        ax1.set_xlabel("Time (s)")
        ax1.set_ylabel("Mach Number")
        ax1.grid()

        ax2 = plt.subplot(412)
        ax2.plot(self.ReynoldsNumber[:, 0], self.ReynoldsNumber[:, 1])
        ax2.set_xlim(0, self.tFinal)
        ax2.ticklabel_format(style="sci", axis="y", scilimits=(0, 0))
        ax2.set_title("Reynolds Number")
        ax2.set_xlabel("Time (s)")
        ax2.set_ylabel("Reynolds Number")
        ax2.grid()

        ax3 = plt.subplot(413)
        ax3.plot(
            self.dynamicPressure[:, 0],
            self.dynamicPressure[:, 1],
            label="Dynamic Pressure",
        )
        ax3.plot(
            self.totalPressure[:, 0], self.totalPressure[:, 1], label="Total Pressure"
        )
        ax3.plot(self.pressure[:, 0], self.pressure[:, 1], label="Static Pressure")
        ax3.set_xlim(0, self.tFinal)
        ax3.legend()
        ax3.ticklabel_format(style="sci", axis="y", scilimits=(0, 0))
        ax3.set_title("Total and Dynamic Pressure")
        ax3.set_xlabel("Time (s)")
        ax3.set_ylabel("Pressure (Pa)")
        ax3.grid()

        ax4 = plt.subplot(414)
        ax4.plot(self.angleOfAttack[:, 0], self.angleOfAttack[:, 1])
        # Make sure bottom and top limits are different
        if self.outOfRailTime * self.angleOfAttack(self.outOfRailTime) != 0:
            ax4.set_xlim(self.outOfRailTime, 10 * self.outOfRailTime + 1)
            ax4.set_ylim(0, self.angleOfAttack(self.outOfRailTime))
        ax4.set_title("Angle of Attack")
        ax4.set_xlabel("Time (s)")
        ax4.set_ylabel("Angle of Attack (°)")
        ax4.grid()

        plt.subplots_adjust(hspace=0.5)
        plt.show()

        return None

    def calculateFinFlutterAnalysis(self, finThickness, shearModulus):
        """Calculate, create and plot the Fin Flutter velocity, based on the
        pressure profile provided by Atmospheric model selected. It considers the
        Flutter Boundary Equation that is based on a calculation published in
        NACA Technical Paper 4197.
        Be careful, these results are only estimates of a real problem and may
        not be useful for fins made from non-isotropic materials. These results
        should not be used as a way to fully prove the safety of any rocket’s fins.
        IMPORTANT: This function works if only a single set of fins is added

        Parameters
        ----------
        finThickness : float
            The fin thickness, in meters
        shearModulus : float
            Shear Modulus of fins' material, must be given in Pascal

        Return
        ------
        None
        """
        # Post-process results
        if self.postProcessed is False:
            self.postProcess()

        s = (self.rocket.tipChord + self.rocket.rootChord) * self.rocket.span / 2
        ar = self.rocket.span * self.rocket.span / s
        la = self.rocket.tipChord / self.rocket.rootChord

        # Calculate the Fin Flutter Mach Number
        self.flutterMachNumber = (
            (shearModulus * 2 * (ar + 2) * (finThickness / self.rocket.rootChord) ** 3)
            / (1.337 * (ar**3) * (la + 1) * self.pressure)
        ) ** 0.5

        # Calculate difference between Fin Flutter Mach Number and the Rocket Speed
        self.difference = self.flutterMachNumber - self.MachNumber

        # Calculate a safety factor for flutter
        self.safetyFactor = self.flutterMachNumber / self.MachNumber

        # Calculate the minimum Fin Flutter Mach Number and Velocity
        # Calculate the time and height of minimum Fin Flutter Mach Number
        minflutterMachNumberTimeIndex = np.argmin(self.flutterMachNumber[:, 1])
        minflutterMachNumber = self.flutterMachNumber[minflutterMachNumberTimeIndex, 1]
        minMFTime = self.flutterMachNumber[minflutterMachNumberTimeIndex, 0]
        minMFHeight = self.z(minMFTime) - self.env.elevation
        minMFVelocity = minflutterMachNumber * self.env.speedOfSound(minMFHeight)

        # Calculate minimum difference between Fin Flutter Mach Number and the Rocket Speed
        # Calculate the time and height of the difference ...
        minDifferenceTimeIndex = np.argmin(self.difference[:, 1])
        minDif = self.difference[minDifferenceTimeIndex, 1]
        minDifTime = self.difference[minDifferenceTimeIndex, 0]
        minDifHeight = self.z(minDifTime) - self.env.elevation
        minDifVelocity = minDif * self.env.speedOfSound(minDifHeight)

        # Calculate the minimum Fin Flutter Safety factor
        # Calculate the time and height of minimum Fin Flutter Safety factor
        minSFTimeIndex = np.argmin(self.safetyFactor[:, 1])
        minSF = self.safetyFactor[minSFTimeIndex, 1]
        minSFTime = self.safetyFactor[minSFTimeIndex, 0]
        minSFHeight = self.z(minSFTime) - self.env.elevation

        # Print fin's geometric parameters
        print("Fin's geometric parameters")
        print("Surface area (S): {:.4f} m2".format(s))
        print("Aspect ratio (AR): {:.3f}".format(ar))
        print("TipChord/RootChord = \u03BB = {:.3f}".format(la))
        print("Fin Thickness: {:.5f} m".format(finThickness))

        # Print fin's material properties
        print("\n\nFin's material properties")
        print("Shear Modulus (G): {:.3e} Pa".format(shearModulus))

        # Print a summary of the Fin Flutter Analysis
        print("\n\nFin Flutter Analysis")
        print(
            "Minimum Fin Flutter Velocity: {:.3f} m/s at {:.2f} s".format(
                minMFVelocity, minMFTime
            )
        )
        print("Minimum Fin Flutter Mach Number: {:.3f} ".format(minflutterMachNumber))
        # print(
        #    "Altitude of minimum Fin Flutter Velocity: {:.3f} m (AGL)".format(
        #        minMFHeight
        #    )
        # )
        print(
            "Minimum of (Fin Flutter Mach Number - Rocket Speed): {:.3f} m/s at {:.2f} s".format(
                minDifVelocity, minDifTime
            )
        )
        print(
            "Minimum of (Fin Flutter Mach Number - Rocket Speed): {:.3f} Mach at {:.2f} s".format(
                minDif, minDifTime
            )
        )
        # print(
        #    "Altitude of minimum (Fin Flutter Mach Number - Rocket Speed): {:.3f} m (AGL)".format(
        #        minDifHeight
        #    )
        # )
        print(
            "Minimum Fin Flutter Safety Factor: {:.3f} at {:.2f} s".format(
                minSF, minSFTime
            )
        )
        print(
            "Altitude of minimum Fin Flutter Safety Factor: {:.3f} m (AGL)\n\n".format(
                minSFHeight
            )
        )

        # Create plots
        fig12 = plt.figure(figsize=(6, 9))
        ax1 = plt.subplot(311)
        ax1.plot()
        ax1.plot(
            self.flutterMachNumber[:, 0],
            self.flutterMachNumber[:, 1],
            label="Fin flutter Mach Number",
        )
        ax1.plot(
            self.MachNumber[:, 0],
            self.MachNumber[:, 1],
            label="Rocket Freestream Speed",
        )
        ax1.set_xlim(0, self.apogeeTime if self.apogeeTime != 0.0 else self.tFinal)
        ax1.set_title("Fin Flutter Mach Number x Time(s)")
        ax1.set_xlabel("Time (s)")
        ax1.set_ylabel("Mach")
        ax1.legend()
        ax1.grid(True)

        ax2 = plt.subplot(312)
        ax2.plot(self.difference[:, 0], self.difference[:, 1])
        ax2.set_xlim(0, self.apogeeTime if self.apogeeTime != 0.0 else self.tFinal)
        ax2.set_title("Mach flutter - Freestream velocity")
        ax2.set_xlabel("Time (s)")
        ax2.set_ylabel("Mach")
        ax2.grid()

        ax3 = plt.subplot(313)
        ax3.plot(self.safetyFactor[:, 0], self.safetyFactor[:, 1])
        ax3.set_xlim(self.outOfRailTime, self.apogeeTime)
        ax3.set_ylim(0, 6)
        ax3.set_title("Fin Flutter Safety Factor")
        ax3.set_xlabel("Time (s)")
        ax3.set_ylabel("Safety Factor")
        ax3.grid()

        plt.subplots_adjust(hspace=0.5)
        plt.show()

        return None

    def plotStabilityAndControlData(self):
        """Prints out Rocket Stability and Control parameters graphs available
        about the Flight

        Parameters
        ----------
        None

        Return
        ------
        None
        """
        # Post-process results
        if self.postProcessed is False:
            self.postProcess()

        fig9 = plt.figure(figsize=(9, 6))

        ax1 = plt.subplot(211)
        ax1.plot(self.staticMargin[:, 0], self.staticMargin[:, 1])
        ax1.set_xlim(0, self.staticMargin[:, 0][-1])
        ax1.set_title("Static Margin")
        ax1.set_xlabel("Time (s)")
        ax1.set_ylabel("Static Margin (c)")
        ax1.grid()

        ax2 = plt.subplot(212)
        maxAttitude = max(self.attitudeFrequencyResponse[:, 1])
        maxAttitude = maxAttitude if maxAttitude != 0 else 1
        ax2.plot(
            self.attitudeFrequencyResponse[:, 0],
            self.attitudeFrequencyResponse[:, 1] / maxAttitude,
            label="Attitude Angle",
        )
        maxOmega1 = max(self.omega1FrequencyResponse[:, 1])
        maxOmega1 = maxOmega1 if maxOmega1 != 0 else 1
        ax2.plot(
            self.omega1FrequencyResponse[:, 0],
            self.omega1FrequencyResponse[:, 1] / maxOmega1,
            label=r"$\omega_1$",
        )
        maxOmega2 = max(self.omega2FrequencyResponse[:, 1])
        maxOmega2 = maxOmega2 if maxOmega2 != 0 else 1
        ax2.plot(
            self.omega2FrequencyResponse[:, 0],
            self.omega2FrequencyResponse[:, 1] / maxOmega2,
            label=r"$\omega_2$",
        )
        maxOmega3 = max(self.omega3FrequencyResponse[:, 1])
        maxOmega3 = maxOmega3 if maxOmega3 != 0 else 1
        ax2.plot(
            self.omega3FrequencyResponse[:, 0],
            self.omega3FrequencyResponse[:, 1] / maxOmega3,
            label=r"$\omega_3$",
        )
        ax2.set_title("Frequency Response")
        ax2.set_xlabel("Frequency (Hz)")
        ax2.set_ylabel("Amplitude Magnitude Normalized")
        ax2.set_xlim(0, 5)
        ax2.legend()
        ax2.grid()

        plt.subplots_adjust(hspace=0.5)
        plt.show()

        return None

    def plotPressureSignals(self):
        """Prints out all Parachute Trigger Pressure Signals.
        This function can be called also for plot pressure data for flights
        without Parachutes, in this case the Pressure Signals will be simply
        the pressure provided by the atmosphericModel, at Flight z positions.
        This means that no noise will be considered if at least one parachute
        has not been added.

        This function aims to help the engineer to visually check if there
        are anomalies with the Flight Simulation.

        Parameters
        ----------
        None

        Return
        ------
        None
        """
        # Post-process results
        if self.postProcessed is False:
            self.postProcess()

        if len(self.rocket.parachutes) == 0:
            plt.figure()
            ax1 = plt.subplot(111)
            ax1.plot(self.z[:, 0], self.env.pressure(self.z[:, 1]))
            ax1.set_title("Pressure at Rocket's Altitude")
            ax1.set_xlabel("Time (s)")
            ax1.set_ylabel("Pressure (Pa)")
            ax1.set_xlim(0, self.tFinal)
            ax1.grid()

            plt.show()

        else:
            for parachute in self.rocket.parachutes:
                print("Parachute: ", parachute.name)
                parachute.noiseSignalFunction()
                parachute.noisyPressureSignalFunction()
                parachute.cleanPressureSignalFunction()

        return None

    def exportPressures(self, fileName, timeStep):
        """Exports the pressure experienced by the rocket during the flight to
        an external file, the '.csv' format is recommended, as the columns will
        be separated by commas. It can handle flights with or without parachutes,
        although it is not possible to get a noisy pressure signal if no
        parachute is added.

        If a parachute is added, the file will contain 3 columns: time in seconds,
        clean pressure in Pascals and noisy pressure in Pascals. For flights without
        parachutes, the third column will be discarded

        This function was created especially for the 'Projeto Jupiter' Electronics
        Subsystems team and aims to help in configuring micro-controllers.

        Parameters
        ----------
        fileName : string
            The final file name,
        timeStep : float
            Time step desired for the final file

        Return
        ------
        None
        """
        if self.postProcessed is False:
            self.postProcess()

        timePoints = np.arange(0, self.tFinal, timeStep)

        # Create the file
        file = open(fileName, "w")

        if len(self.rocket.parachutes) == 0:
            pressure = self.env.pressure(self.z(timePoints))
            for i in range(0, timePoints.size, 1):
                file.write("{:f}, {:.5f}\n".format(timePoints[i], pressure[i]))

        else:
            for parachute in self.rocket.parachutes:
                for i in range(0, timePoints.size, 1):
                    pCl = parachute.cleanPressureSignalFunction(timePoints[i])
                    pNs = parachute.noisyPressureSignalFunction(timePoints[i])
                    file.write("{:f}, {:.5f}, {:.5f}\n".format(timePoints[i], pCl, pNs))
                # We need to save only 1 parachute data
                pass

        file.close()

        return None

    def exportData(self, fileName, *variables, timeStep=None):
        """Exports flight data to a comma separated value file (.csv).

        Data is exported in columns, with the first column representing time
        steps. The first line of the file is a header line, specifying the
        meaning of each column and its units.

        Parameters
        ----------
        fileName : string
            The file name or path of the exported file. Example: flight_data.csv.
            Do not use forbidden characters, such as '/' in Linux/Unix and
            '<, >, :, ", /, \\, | ?, *' in Windows.
        variables : strings, optional
            Names of the data variables which shall be exported. Must be Flight
            classes attribute which are an instance of the Function class. Usage
            example: TestFlight.exportData('test.csv', 'z', 'angleOfAttack', 'machNumber').
        timeStep : float, optional
            Time step desired for the data. If None, all integration time steps
            will be exported. Otherwise, linear interpolation is carried out to
            calculate values at the desired time steps. Example: 0.001.
        """
        if self.postProcessed is False:
            self.postProcess()

        # Fast evaluation for the most basic scenario
        if timeStep is None and len(variables) == 0:
            np.savetxt(
                fileName,
                self.solution,
                fmt="%.6f",
                delimiter=",",
                header=""
                "Time (s),"
                "X (m),"
                "Y (m),"
                "Z (m),"
                "E0,"
                "E1,"
                "E2,"
                "E3,"
                "W1 (rad/s),"
                "W2 (rad/s),"
                "W3 (rad/s)",
            )
            return

        # Not so fast evaluation for general case
        if variables is None:
            variables = [
                "x",
                "y",
                "z",
                "vx",
                "vy",
                "vz",
                "e0",
                "e1",
                "e2",
                "e3",
                "w1",
                "w2",
                "w3",
            ]

        if timeStep is None:
            # Get time from any Function, should all be the same
            timePoints = self.x[:, 0]
        else:
            timePoints = np.arange(self.tInitial, self.tFinal, timeStep)

        exportedMatrix = [timePoints]
        exportedHeader = "Time (s)"

        # Loop through variables, get points and names (for the header)
        for variable in variables:
            variableFunction = self.__dict__[variable]
            variablePoints = variableFunction(timePoints)
            exportedMatrix += [variablePoints]
            exportedHeader += ", " + variableFunction.__outputs__[0]

        exportedMatrix = np.array(exportedMatrix).T  # Fix matrix orientation

        np.savetxt(
            fileName,
            exportedMatrix,
            fmt="%.6f",
            delimiter=",",
            header=exportedHeader,
            encoding="utf-8",
        )

        return

    def exportKML(
        self,
        fileName="trajectory.kml",
        timeStep=None,
        extrude=True,
        color="641400F0",
        altitudeMode="absolute",
    ):
        """Exports flight data to a .kml file, which can be opened with Google Earth to display the rocket's trajectory.

        Parameters
        ----------
        fileName : string
            The file name or path of the exported file. Example: flight_data.csv.
            Do not use forbidden characters, such as '/' in Linux/Unix and
            '<, >, :, ", /, \\, | ?, *' in Windows.
        timeStep : float, optional
            Time step desired for the data. If None, all integration time steps
            will be exported. Otherwise, linear interpolation is carried out to
            calculate values at the desired time steps. Example: 0.001.
        extrude: bool, optional
            To be used if you want to project the path over ground by using an
            extruded polygon. In case False only the linestring containing the
            flight path will be created. Default is True.
        color : str, optional
            Color of your trajectory path, need to be used in specific kml format.
            Refer to http://www.zonums.com/gmaps/kml_color/ for more info.
        altitudeMode: str
            Select elevation values format to be used on the kml file. Use
            'relativetoground' if you want use Above Ground Level elevation, or
            'absolute' if you want to parse elevation using Above Sea Level.
            Default is 'relativetoground'. Only works properly if the ground level is flat.
            Change to 'absolute' if the terrain is to irregular or contains mountains.
        Returns
        -------
        None
        """
        # Define time points vector
        if self.postProcessed is False:
            self.postProcess()
        if timeStep is None:
            # Get time from any Function, should all be the same
            timePoints = self.z[:, 0]
        else:
            timePoints = np.arange(self.tInitial, self.tFinal + timeStep, timeStep)
        # Open kml file with simplekml library
        kml = simplekml.Kml(open=1)
        trajectory = kml.newlinestring(name="Rocket Trajectory - Powered by RocketPy")
        coords = []
        if altitudeMode == "relativetoground":
            # In this mode the elevation data will be the Above Ground Level
            # elevation. Only works properly if the ground level is similar to
            # a plane, i.e. it might not work well if the terrain has mountains
            for t in timePoints:
                coords.append(
                    (
                        self.longitude(t),
                        self.latitude(t),
                        self.z(t) - self.env.elevation,
                    )
                )
            trajectory.coords = coords
            trajectory.altitudemode = simplekml.AltitudeMode.relativetoground
        else:  # altitudeMode == 'absolute'
            # In this case the elevation data will be the Above Sea Level elevation
            # Ensure you use the correct value on self.env.elevation, otherwise
            # the trajectory path can be offset from ground
            for t in timePoints:
                coords.append((self.longitude(t), self.latitude(t), self.z(t)))
            trajectory.coords = coords
            trajectory.altitudemode = simplekml.AltitudeMode.absolute
        # Modify style of trajectory linestring
        trajectory.style.linestyle.color = color
        trajectory.style.polystyle.color = color
        if extrude:
            trajectory.extrude = 1
        # Save the KML
        kml.save(fileName)
        print("File ", fileName, " saved with success!")

        return None

    def allInfo(self):
        """Prints out all data and graphs available about the Flight.

        Parameters
        ----------
        None

        Return
        ------
        None
        """
        # Post-process results
        if self.postProcessed is False:
            self.postProcess()

        # Print initial conditions
        print("Initial Conditions\n")
        self.printInitialConditionsData()

        # Print launch rail orientation
        print("\n\nLaunch Rail Orientation\n")
        print("Launch Rail Inclination: {:.2f}°".format(self.inclination))
        print("Launch Rail Heading: {:.2f}°\n\n".format(self.heading))

        # Print a summary of data about the flight
        self.info()

        print("\n\nNumerical Integration Information\n")
        self.printNumericalIntegrationSettings()

        print("\n\nTrajectory 3d Plot\n")
        self.plot3dTrajectory()

        print("\n\nTrajectory Kinematic Plots\n")
        self.plotLinearKinematicsData()

        print("\n\nAngular Position Plots\n")
        self.plotFlightPathAngleData()

        print("\n\nPath, Attitude and Lateral Attitude Angle plots\n")
        self.plotAttitudeData()

        print("\n\nTrajectory Angular Velocity and Acceleration Plots\n")
        self.plotAngularKinematicsData()

        print("\n\nTrajectory Force Plots\n")
        self.plotTrajectoryForceData()

        print("\n\nTrajectory Energy Plots\n")
        self.plotEnergyData()

        print("\n\nTrajectory Fluid Mechanics Plots\n")
        self.plotFluidMechanicsData()

        print("\n\nTrajectory Stability and Control Plots\n")
        self.plotStabilityAndControlData()

        return None

    def animate(self, start=0, stop=None, fps=12, speed=4, elev=None, azim=None):
        """Plays an animation of the flight. Not implemented yet. Only
        kinda works outside notebook.
        """
        # Set up stopping time
        stop = self.tFinal if stop is None else stop
        # Speed = 4 makes it almost real time - matplotlib is way to slow
        # Set up graph
        fig = plt.figure(figsize=(18, 15))
        axes = fig.gca(projection="3d")
        # Initialize time
        timeRange = np.linspace(start, stop, fps * (stop - start))
        # Initialize first frame
        axes.set_title("Trajectory and Velocity Animation")
        axes.set_xlabel("X (m)")
        axes.set_ylabel("Y (m)")
        axes.set_zlabel("Z (m)")
        axes.view_init(elev, azim)
        R = axes.quiver(0, 0, 0, 0, 0, 0, color="r", label="Rocket")
        V = axes.quiver(0, 0, 0, 0, 0, 0, color="g", label="Velocity")
        W = axes.quiver(0, 0, 0, 0, 0, 0, color="b", label="Wind")
        S = axes.quiver(0, 0, 0, 0, 0, 0, color="black", label="Freestream")
        axes.legend()
        # Animate
        for t in timeRange:
            R.remove()
            V.remove()
            W.remove()
            S.remove()
            # Calculate rocket position
            Rx, Ry, Rz = self.x(t), self.y(t), self.z(t)
            Ru = 1 * (2 * (self.e1(t) * self.e3(t) + self.e0(t) * self.e2(t)))
            Rv = 1 * (2 * (self.e2(t) * self.e3(t) - self.e0(t) * self.e1(t)))
            Rw = 1 * (1 - 2 * (self.e1(t) ** 2 + self.e2(t) ** 2))
            # Calculate rocket Mach number
            Vx = self.vx(t) / 340.40
            Vy = self.vy(t) / 340.40
            Vz = self.vz(t) / 340.40
            # Calculate wind Mach Number
            z = self.z(t)
            Wx = self.env.windVelocityX(z) / 20
            Wy = self.env.windVelocityY(z) / 20
            # Calculate freestream Mach Number
            Sx = self.streamVelocityX(t) / 340.40
            Sy = self.streamVelocityY(t) / 340.40
            Sz = self.streamVelocityZ(t) / 340.40
            # Plot Quivers
            R = axes.quiver(Rx, Ry, Rz, Ru, Rv, Rw, color="r")
            V = axes.quiver(Rx, Ry, Rz, -Vx, -Vy, -Vz, color="g")
            W = axes.quiver(Rx - Vx, Ry - Vy, Rz - Vz, Wx, Wy, 0, color="b")
            S = axes.quiver(Rx, Ry, Rz, Sx, Sy, Sz, color="black")
            # Adjust axis
            axes.set_xlim(Rx - 1, Rx + 1)
            axes.set_ylim(Ry - 1, Ry + 1)
            axes.set_zlim(Rz - 1, Rz + 1)
            # plt.pause(1/(fps*speed))
            try:
                plt.pause(1 / (fps * speed))
            except:
                time.sleep(1 / (fps * speed))

    def timeIterator(self, nodeList):
        i = 0
        while i < len(nodeList) - 1:
            yield i, nodeList[i]
            i += 1

    class FlightPhases:
        def __init__(self, init_list=[]):
            self.list = init_list[:]

        def __getitem__(self, index):
            return self.list[index]

        def __len__(self):
            return len(self.list)

        def __repr__(self):
            return str(self.list)

        def add(self, flightPhase, index=None):
            # Handle first phase
            if len(self.list) == 0:
                self.list.append(flightPhase)
            # Handle appending to last position
            elif index is None:
                # Check if new flight phase respects time
                previousPhase = self.list[-1]
                if flightPhase.t > previousPhase.t:
                    # All good! Add phase.
                    self.list.append(flightPhase)
                elif flightPhase.t == previousPhase.t:
                    print(
                        "WARNING: Trying to add a flight phase starting together with the one preceding it."
                    )
                    print(
                        "This may be caused by more than when parachute being triggered simultaneously."
                    )
                    flightPhase.t += 1e-7
                    self.add(flightPhase)
                elif flightPhase.t < previousPhase.t:
                    print(
                        "WARNING: Trying to add a flight phase starting before the one preceding it."
                    )
                    print(
                        "This may be caused by more than when parachute being triggered simultaneously."
                    )
                    self.add(flightPhase, -2)
            # Handle inserting into intermediary position
            else:
                # Check if new flight phase respects time
                nextPhase = self.list[index]
                previousPhase = self.list[index - 1]
                if previousPhase.t < flightPhase.t < nextPhase.t:
                    # All good! Add phase.
                    self.list.insert(index, flightPhase)
                elif flightPhase.t < previousPhase.t:
                    print(
                        "WARNING: Trying to add a flight phase starting before the one preceding it."
                    )
                    print(
                        "This may be caused by more than when parachute being triggered simultaneously."
                    )
                    self.add(flightPhase, index - 1)
                elif flightPhase.t == previousPhase.t:
                    print(
                        "WARNING: Trying to add a flight phase starting together with the one preceding it."
                    )
                    print(
                        "This may be caused by more than when parachute being triggered simultaneously."
                    )
                    flightPhase.t += 1e-7
                    self.add(flightPhase, index)
                elif flightPhase.t == nextPhase.t:
                    print(
                        "WARNING: Trying to add a flight phase starting together with the one proceeding it."
                    )
                    print(
                        "This may be caused by more than when parachute being triggered simultaneously."
                    )
                    flightPhase.t += 1e-7
                    self.add(flightPhase, index + 1)
                elif flightPhase.t > nextPhase.t:
                    print(
                        "WARNING: Trying to add a flight phase starting after the one proceeding it."
                    )
                    print(
                        "This may be caused by more than when parachute being triggered simultaneously."
                    )
                    self.add(flightPhase, index + 1)

        def addPhase(self, t, derivatives=None, callback=[], clear=True, index=None):
            self.add(self.FlightPhase(t, derivatives, callback, clear), index)

        def flushAfter(self, index):
            del self.list[index + 1 :]

        class FlightPhase:
            def __init__(self, t, derivative=None, callbacks=[], clear=True):
                self.t = t
                self.derivative = derivative
                self.callbacks = callbacks[:]
                self.clear = clear

            def __repr__(self):
                if self.derivative is None:
                    return "{Initial Time: " + str(self.t) + " | Derivative: None}"
                return (
                    "{Initial Time: "
                    + str(self.t)
                    + " | Derivative: "
                    + self.derivative.__name__
                    + "}"
                )

    class TimeNodes:
        def __init__(self, init_list=[]):
            self.list = init_list[:]

        def __getitem__(self, index):
            return self.list[index]

        def __len__(self):
            return len(self.list)

        def __repr__(self):
            return str(self.list)

        def add(self, timeNode):
            self.list.append(timeNode)

        def addNode(self, t, parachutes, callbacks):
            self.list.append(self.TimeNode(t, parachutes, callbacks))

        def addParachutes(self, parachutes, t_init, t_end):
            # Iterate over parachutes
            for parachute in parachutes:
                # Calculate start of sampling time nodes
                pcDt = 1 / parachute.samplingRate
                parachute_node_list = [
                    self.TimeNode(i * pcDt, [parachute], [])
                    for i in range(
                        math.ceil(t_init / pcDt), math.floor(t_end / pcDt) + 1
                    )
                ]
                self.list += parachute_node_list

        def sort(self):
            self.list.sort(key=(lambda node: node.t))

        def merge(self):
            # Initialize temporary list
            self.tmp_list = [self.list[0]]
            self.copy_list = self.list[1:]
            # Iterate through all other time nodes
            for node in self.copy_list:
                # If there is already another node with similar time: merge
                if abs(node.t - self.tmp_list[-1].t) < 1e-7:
                    self.tmp_list[-1].parachutes += node.parachutes
                    self.tmp_list[-1].callbacks += node.callbacks
                # Add new node to tmp list if there is none with the same time
                else:
                    self.tmp_list.append(node)
            # Save tmp list to permanent
            self.list = self.tmp_list

        def flushAfter(self, index):
            del self.list[index + 1 :]

        class TimeNode:
            def __init__(self, t, parachutes, callbacks):
                self.t = t
                self.parachutes = parachutes
                self.callbacks = callbacks

            def __repr__(self):
                return (
                    "{Initial Time: "
                    + str(self.t)
                    + " | Parachutes: "
                    + str(len(self.parachutes))
                    + "}"
                )<|MERGE_RESOLUTION|>--- conflicted
+++ resolved
@@ -608,14 +608,7 @@
         self.terminateOnApogee = terminateOnApogee
 
         # Modifying Rail Length for a better out of rail condition
-<<<<<<< HEAD
-        # TODO: Makes this more general, not only for the case of having rail buttons
-        upperRButton = max(self.rocket.railButtons[0])
-        lowerRButton = min(self.rocket.railButtons[0])
-        nozzle = self.rocket.distanceRocketNozzle
-        self.effective1RL = self.env.rL - abs(nozzle - upperRButton)
-        self.effective2RL = self.env.rL - abs(nozzle - lowerRButton)
-=======
+
         if self.rocket.railButtons is not None:
             upperRButton = max(self.rocket.railButtons[0])
             lowerRButton = min(self.rocket.railButtons[0])
@@ -623,7 +616,6 @@
             self.effective1RL = self.env.rL - abs(nozzle - upperRButton)
             self.effective2RL = self.env.rL - abs(nozzle - lowerRButton)
         self.effective1RL = self.effective2RL = self.env.rL
->>>>>>> 3b30fe8a
 
         # Flight initialization
         self.__init_post_process_variables()
