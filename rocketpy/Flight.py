--- conflicted
+++ resolved
@@ -817,14 +817,9 @@
                     # print('\t\t\tTime: ', phase.solver.t)
                     # print('\t\t\tAltitude: ', phase.solver.y[2])
                     # print('\t\t\tEvals: ', self.functionEvaluationsPerTimeStep[-1])
-<<<<<<< HEAD
-                    # Check for out of rail event
+
+                    # Check for first out of rail event
                     if (self.outOfRailState == 0).all() and (
-=======
-                    
-                    # Check for first out of rail event
-                    if self.outOfRailState is 0 and (
->>>>>>> d8f2ac76
                         self.y[0] ** 2
                         + self.y[1] ** 2
                         + (self.y[2] - self.env.elevation) ** 2
@@ -2221,78 +2216,8 @@
                 self.w1(0), self.w2(0), self.w3(0)
             )
         )
-
-<<<<<<< HEAD
-        # Print surface wind conditions
-        print("\n\nSurface Wind Conditions\n")
-        print("Frontal Surface Wind Speed: {:.2f} m/s".format(self.frontalSurfaceWind))
-        print("Lateral Surface Wind Speed: {:.2f} m/s".format(self.lateralSurfaceWind))
-
-        # Print launch rail orientation
-        print("\n\nLaunch Rail Orientation\n")
-        print("Launch Rail Inclination: {:.2f}°".format(self.inclination))
-        print("Launch Rail Heading: {:.2f}°".format(self.heading))
-
-        # Print off rail conditions
-        print("\n\nOut Off Rail State\n")
-        print("Rail Departure Time: {:.3f} s".format(self.outOfRailTime))
-        print("Rail Departure Velocity: {:.3f} m/s".format(self.outOfRailVelocity))
-        print(
-            "Rail Departure Static Margin: {:.3f} c".format(
-                self.staticMargin(self.outOfRailTime)
-            )
-        )
-        print(
-            "Rail Departure Angle of Attack: {:.3f}°".format(
-                self.angleOfAttack(self.outOfRailTime)
-            )
-        )
-
-        # Print apogee conditions
-        print("\n\nApogee\n")
-        print(
-            "Apogee Altitude: {:.3f} m (ASL) | {:.3f} m (AGL)".format(
-                self.apogee, self.apogee - self.env.elevation
-            )
-        )
-        print("Apogee Time: {:.3f} s".format(self.apogeeTime))
-        print("Apogee Freestream Speed: {:.3f} m/s".format(self.apogeeFreestreamSpeed))
-
-        # Print events registered
-        print("\n\nEvents\n")
-        if len(self.parachuteEvents) == 0:
-            print("No Parachute Events Were Triggered.")
-        for event in self.parachuteEvents:
-            triggerTime = event[0]
-            parachute = event[1]
-            openTime = triggerTime + parachute.lag
-            velocity = self.freestreamSpeed(openTime)
-            altitude = self.z(openTime)
-            name = parachute.name.title()
-            print(name + " Ejection Triggered at: {:.3f} s".format(triggerTime))
-            print(name + " Parachute Inflated at: {:.3f} s".format(openTime))
-            print(
-                name
-                + " Parachute Inflated with Freestream Speed of: {:.3f} m/s".format(
-                    velocity
-                )
-            )
-            print(name + " Parachute Inflated at Height of: {:.3f} m".format(altitude))
-
-        # Print impact conditions
-        if (self.impactState != 0).all():
-            print("\n\nImpact\n")
-            print("X Impact: {:.3f} m".format(self.xImpact))
-            print("Y Impact: {:.3f} m".format(self.yImpact))
-            print("Time of Impact: {:.3f} s".format(self.tFinal))
-            print("Velocity at Impact: {:.3f} m/s".format(self.impactVelocity))
-        elif self.terminateOnApogee is False:
-            print("\n\nEnd of Simulation\n")
-            print("Time: {:.3f} s".format(self.solution[-1][0]))
-            print("Altitude: {:.3f} m".format(self.solution[-1][3]))
-=======
         return None
->>>>>>> d8f2ac76
+
 
     def printNumericalIntegrationSettings(self):
         """Prints out the Numerical Integration settings
