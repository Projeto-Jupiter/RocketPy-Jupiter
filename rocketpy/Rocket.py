--- conflicted
+++ resolved
@@ -405,7 +405,6 @@
         # Return self
         return self
 
-<<<<<<< HEAD
     def evaluateMomentOfInertia(self):
         """Calculates and returns the rocket's moment of inertia. The
         moment of inertia is calculated by summing the moment of inertia
@@ -479,8 +478,6 @@
         # Return moment of inertia
         return self.Ixx, self.Iyy, self.Izz, self.Ixy, self.Ixz, self.Iyz
 
-    def addTail(self, topRadius, bottomRadius, length, distanceToCM):
-=======
     def addMotor(self, motor, position):
         """Adds a motor to the rocket.
 
@@ -518,7 +515,6 @@
     def addTail(
         self, topRadius, bottomRadius, length, position, radius=None, name="Tail"
     ):
->>>>>>> 26e4fd4e
         """Create a new tail or rocket diameter change, storing its
         parameters as part of the aerodynamicSurfaces list. Its
         parameters are the axial position along the rocket and its
