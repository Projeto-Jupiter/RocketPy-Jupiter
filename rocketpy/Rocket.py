# -*- coding: utf-8 -*-

__author__ = "Giovani Hidalgo Ceotto, Franz Masatoshi Yuri, Mateus Stano Junqueira, Kaleb Ramos Wanderley, Calebe Gomes Teles, Matheus Doretto"
__copyright__ = "Copyright 20XX, RocketPy Team"
__license__ = "MIT"

import warnings
<<<<<<< HEAD
=======
from inspect import getsourcelines
>>>>>>> be7c521d
from collections import namedtuple
from inspect import getsourcelines

import numpy as np

from .Function import Function
from .Parachute import Parachute


class Rocket:

    """Keeps all rocket and parachute information.

    Attributes
    ----------
        Geometrical attributes:
        Rocket.radius : float
            Rocket's largest radius in meters.
        Rocket.area : float
            Rocket's circular cross section largest frontal area in squared
            meters.
        Rocket.positionNozzle : float
            Rocket's nozzle position, in meters. Can be relative to any
            coordinate system that is aligned with the rocket's axis.
        Rocket.positionCenterOfDryMass : float
            Rocket's center of dry mass position, in meters. Can be relative
            to any coordinate system that is aligned with the rocket's axis.
        Rocket.positionCenterOfDryMassToNozzle : float
            Position of the rocket's center of dry mass relative to the
            rocket's nozzle, in meters, considering positive direction from
            nozzle to nose cone. Always positive.
        Rocket.positionMotorReferenceToCenterOfDryMass : float
            Position of the rocket's motor's reference point relative to
            the rocket's center of mass, in meters.

        Mass and Inertia attributes:
        Rocket.mass : float
            Rocket's mass without propellant in kg.
        Rocket.inertiaI : float
            Rocket's moment of inertia, without propellant, with respect to
            to an axis perpendicular to the rocket's axis of cylindrical
            symmetry, in kg*m^2.
        Rocket.inertiaZ : float
            Rocket's moment of inertia, without propellant, with respect to
            the rocket's axis of cylindrical symmetry, in kg*m^2.
        Rocket.centerOfMass : Function
            Distance of the rocket's center of mass, including propellant,
            to rocket's center of mass without propellant, in meters.
            Expressed as a function of time.
        Rocket.reducedMass : Function
            Function of time expressing the reduced mass of the rocket,
            defined as the product of the propellant mass and the mass
            of the rocket without propellant, divided by the sum of the
            propellant mass and the rocket mass.
        Rocket.totalMass : Function
            Function of time expressing the total mass of the rocket,
            defined as the sum of the propellant mass and the rocket
            mass without propellant.
        Rocket.thrustToWeight : Function
            Function of time expressing the motor thrust force divided by rocket
            weight. The gravitational acceleration is assumed as 9.80665 m/s^2.

        Eccentricity attributes:
        Rocket.cpEccentricityX : float
            Center of pressure position relative to center of mass in the x
            axis, perpendicular to axis of cylindrical symmetry, in meters.
        Rocket.cpEccentricityY : float
            Center of pressure position relative to center of mass in the y
            axis, perpendicular to axis of cylindrical symmetry, in meters.
        Rocket.thrustEccentricityY : float
            Thrust vector position relative to center of mass in the y
            axis, perpendicular to axis of cylindrical symmetry, in meters.
        Rocket.thrustEccentricityX : float
            Thrust vector position relative to center of mass in the x
            axis, perpendicular to axis of cylindrical symmetry, in meters.

        Aerodynamic attributes
        Rocket.aerodynamicSurfaces : list
            List of aerodynamic surfaces of the rocket.
        Rocket.staticMargin : float
            Float value corresponding to rocket static margin when
            loaded with propellant in units of rocket diameter or
            calibers.
        Rocket.powerOffDrag : Function
            Rocket's drag coefficient as a function of Mach number when the
            motor is off.
        Rocket.powerOnDrag : Function
            Rocket's drag coefficient as a function of Mach number when the
            motor is on.

        Motor attributes:
        Rocket.motor : Motor
            Rocket's motor. See Motor class for more details.
    """

    def __init__(
        self,
        motor,
        mass,
        inertiaI,
        inertiaZ,
        radius,
        positionNozzle,
        positionCenterOfDryMass,
        powerOffDrag,
        powerOnDrag,
    ):
        """Initializes Rocket class, process inertial, geometrical and
        aerodynamic parameters.

        Parameters
        ----------
        motor : Motor
            Motor used in the rocket. See Motor class for more information.
        mass : int, float
            Unloaded rocket total mass (without propellant) in kg.
        inertiaI : int, float
            Unloaded rocket lateral (perpendicular to axis of symmetry)
            moment of inertia (without propellant) in kg m^2.
        inertiaZ : int, float
            Unloaded rocket axial moment of inertia (without propellant)
            in kg m^2.
        radius : int, float
<<<<<<< HEAD
            Rocket biggest outer radius in meters.
        positionNozzle : int, float
            Nozzle position relative to considered coordinate system. The chosen
            coordinate system must be aligned with the rocket's axis.
        positionCenterOfDryMass : int, float
            Center of dry mass position relative to considered coordinate system.
            The chosen coordinate system must be aligned with the rocket's axis.
=======
            Rocket largest outer radius in meters.
        distanceRocketNozzle : int, float
            Distance from rocket's unloaded center of mass to nozzle outlet,
            in meters. Generally negative, meaning a negative position in the
            z axis which has an origin in the rocket's center of mass (without
            propellant) and points towards the nose cone.
        distanceRocketPropellant : int, float
            Distance from rocket's unloaded center of mass to the motor reference
            point, which for solid and hybrid motor the is the center of mass of
            solid propellant, in meters. Generally negative, meaning a negative
            position in the z axis which has an origin in the rocket's center of
            mass (with out propellant) and points towards the nose cone.
>>>>>>> be7c521d
        powerOffDrag : int, float, callable, string, array
            Rocket's drag coefficient when the motor is off. Can be given as an
            entry to the Function class. See help(Function) for more
            information. If int or float is given, it is assumed constant. If
            callable, string or array is given, it must be a function of Mach
            number only.
        powerOnDrag : int, float, callable, string, array
            Rocket's drag coefficient when the motor is on. Can be given as an
            entry to the Function class. See help(Function) for more
            information. If int or float is given, it is assumed constant. If
            callable, string or array is given, it must be a function of Mach
            number only.

        Returns
        -------
        None
        """
        # Define motor to be used
        self.motor = motor

        # Define center of mass and points of interest relative to the inputted reference axis
        self.positionNozzle = positionNozzle
        self.positionCenterOfDryMass = positionCenterOfDryMass

        # Define positions relative to nozzle
        self.positionCenterOfDryMassToNozzle = abs(
            positionCenterOfDryMass - positionNozzle
        )

        # Define positions relative to the rocket's center of dry mass
        self.positionMotorReferenceToCenterOfDryMass = (
            self.motor.distanceMotorReferenceToNozzle
            - self.positionCenterOfDryMassToNozzle
        )

        # Define rocket inertia attributes in SI units
        self.mass = mass
        self.inertiaI = inertiaI
        self.inertiaZ = inertiaZ

        self.centerOfMass = (
            (self.positionMotorReferenceToCenterOfDryMass - self.motor.zCM)
            * motor.mass
            / (mass + motor.mass)
        )

        # Define rocket geometrical parameters in SI units
        self.radius = radius
        self.area = np.pi * self.radius**2

        # Eccentricity data initialization
        self.cpEccentricityX = 0
        self.cpEccentricityY = 0
        self.thrustEccentricityY = 0
        self.thrustEccentricityX = 0

        # Parachute data initialization
        self.parachutes = []

        # Rail button data initialization
        self.railButtons = None

        # Aerodynamic data initialization
        self.aerodynamicSurfaces = []
        self.cpPosition = 0
        self.staticMargin = Function(
            lambda x: 0, inputs="Time (s)", outputs="Static Margin (c)"
        )

        # Define aerodynamic drag coefficients
        self.powerOffDrag = Function(
            powerOffDrag,
            "Mach Number",
            "Drag Coefficient with Power Off",
            "linear",
            "constant",
        )
        self.powerOnDrag = Function(
            powerOnDrag,
            "Mach Number",
            "Drag Coefficient with Power On",
            "linear",
            "constant",
        )

        # Important dynamic inertial quantities
        self.reducedMass = None
        self.totalMass = None

        # Calculate dynamic inertial quantities
        self.evaluateReducedMass()
        self.evaluateTotalMass()
        self.thrustToWeight = self.motor.thrust / (9.80665 * self.totalMass)
        self.thrustToWeight.setInputs("Time (s)")
        self.thrustToWeight.setOutputs("Thrust/Weight")

        # Evaluate static margin (even though no aerodynamic surfaces are present yet)
        self.evaluateStaticMargin()

        return None

    def evaluateReducedMass(self):
        """Calculates and returns the rocket's total reduced mass. The
        reduced mass is defined as the product of the propellant mass
        and the mass of the rocket without propellant, divided by the
        sum of the propellant mass and the rocket mass. The function
        returns an object of the Function class and is defined as a
        function of time.

        Parameters
        ----------
        None

        Returns
        -------
        self.reducedMass : Function
            Function of time expressing the reduced mass of the rocket,
            defined as the product of the propellant mass and the mass
            of the rocket without propellant, divided by the sum of the
            propellant mass and the rocket mass.
        """
        # Make sure there is a motor associated with the rocket
        if self.motor is None:
            print("Please associate this rocket with a motor!")
            return False

        # Retrieve propellant mass as a function of time
        motorMass = self.motor.mass

        # Retrieve constant rocket mass without propellant
        mass = self.mass

        # Calculate reduced mass
        self.reducedMass = motorMass * mass / (motorMass + mass)
        self.reducedMass.setOutputs("Reduced Mass (kg)")

        # Return reduced mass
        return self.reducedMass

    def evaluateTotalMass(self):
        """Calculates and returns the rocket's total mass. The total
        mass is defined as the sum of the propellant mass and the
        rocket mass without propellant. The function returns an object
        of the Function class and is defined as a function of time.

        Parameters
        ----------
        None

        Returns
        -------
        self.totalMass : Function
            Function of time expressing the total mass of the rocket,
            defined as the sum of the propellant mass and the rocket
            mass without propellant.
        """
        # Make sure there is a motor associated with the rocket
        if self.motor is None:
            print("Please associate this rocket with a motor!")
            return False

        # Calculate total mass by summing up propellant and dry mass
        self.totalMass = self.mass + self.motor.mass
        self.totalMass.setOutputs("Total Mass (Rocket + Propellant) (kg)")

        # Return total mass
        return self.totalMass

    def evaluateStaticMargin(self):
        """Calculates and returns the rocket's static margin when
        loaded with propellant. The static margin is saved and returned
        in units of rocket diameter or calibers. This function also calculates
        the rocket center of pressure and total lift coefficients.

        Parameters
        ----------
        None

        Returns
        -------
        self.staticMargin : float
            Float value corresponding to rocket static margin when
            loaded with propellant in units of rocket diameter or
            calibers.
        """
        # Initialize total lift coefficient derivative and center of pressure
        self.totalLiftCoeffDer = 0
        self.cpPosition = 0

        # Calculate total lift coefficient derivative and center of pressure
        if len(self.aerodynamicSurfaces) > 0:
            for aerodynamicSurface in self.aerodynamicSurfaces:
                self.totalLiftCoeffDer += Function(
                    lambda alpha: aerodynamicSurface["cl"](alpha, 0)
                ).differentiate(x=1e-2, dx=1e-3)
                self.cpPosition += (
                    Function(
                        lambda alpha: aerodynamicSurface["cl"](alpha, 0)
                    ).differentiate(x=1e-2, dx=1e-3)
                    * aerodynamicSurface["cp"][2]
                )
            self.cpPosition /= self.totalLiftCoeffDer

        # Calculate static margin
        self.staticMargin = (self.centerOfMass - self.cpPosition) / (2 * self.radius)
        self.staticMargin.setInputs("Time (s)")
        self.staticMargin.setOutputs("Static Margin (c)")
        self.staticMargin.setDiscrete(
            lower=0, upper=self.motor.burnOutTime, samples=200
        )

        # Return self
        return self

    def addTail(self, topRadius, bottomRadius, length, positionTail):
        """Create a new tail or rocket diameter change, storing its
        parameters as part of the aerodynamicSurfaces list. Its
        parameters are the axial position along the rocket and its
        derivative of the coefficient of lift in respect to angle of
        attack.
        Parameters
        ----------
        topRadius : int, float
            Tail top radius in meters, considering positive direction
            from center of mass to nose cone.
        bottomRadius : int, float
            Tail bottom radius in meters, considering positive direction
            from center of mass to nose cone.
        length : int, float
            Tail length or height in meters. Must be a positive value.
        positionTail : int, float
            Tail position relative to considered coordinate system.
            Consider a point belonging to the tail's top radius to
            calculate position.
        Returns
        -------
        cl : Function
            Function of the angle of attack (Alpha) and the mach number
            (Mach) expressing the tail's lift coefficient. The inputs
            are the angle of attack (in radians) and the mach number.
            The output is the tail's lift coefficient. In the current
            implementation, the tail's lift coefficient does not vary
            with mach.
        self : Rocket
            Object of the Rocket class.
        """
        # Calculate ratio between top and bottom radius
        r = topRadius / bottomRadius

        # Retrieve reference radius
        rref = self.radius

        # Calculate tail position relative to nozzle
        # Must check if the tail is set before or after the Nozzle
        tailPosition_Nozzle = self.evaluatePositionSurface_Nozzle("Tail", positionTail)

        # Calculate tail position relative to cm
        tailPosition_CM = (
            tailPosition_Nozzle - self.positionCenterOfDryMassToNozzle
        )  # tail initial position

        # Calculate cp position relative to cm
        if tailPosition_CM < 0:
            cpz = tailPosition_CM - (length / 3) * (1 + (1 - r) / (1 - r**2))
        else:
            cpz = tailPosition_CM + (length / 3) * (1 + (1 - r) / (1 - r**2))

        # Calculate clalpha
        clalpha = -2 * (1 - r ** (-2)) * (topRadius / rref) ** 2
        cl = Function(
            lambda alpha, mach: clalpha * alpha,
            ["Alpha (rad)", "Mach"],
            "Cl",
        )

        # Store values as new aerodynamic surface
        tail = {"cp": (0, 0, cpz), "cl": cl, "name": "Tail"}
        self.aerodynamicSurfaces.append(tail)

        # Refresh static margin calculation
        self.evaluateStaticMargin()

        # Return self
        return self.aerodynamicSurfaces[-1]

    def addNose(self, length, kind, positionNose):
        """Creates a nose cone, storing its parameters as part of the
        aerodynamicSurfaces list. Its parameters are the axial position
        along the rocket and its derivative of the coefficient of lift
        in respect to angle of attack.


        Parameters
        ----------
        length : int, float
            Nose cone length or height in meters. Must be a positive
            value.
        kind : string
            Nose cone type. Von Karman, conical, ogive, and lvhaack are
            supported.
        positionNose : int, float
            Nose cone position relative to considered coordinate system.
            Consider a point belonging to the nose cones's tip to calculate
            position.

        Returns
        -------
        cl : Function
            Function of the angle of attack (Alpha) and the mach number
            (Mach) expressing the nose cone's lift coefficient. The inputs
            are the angle of attack (in radians) and the mach number.
            The output is the nose cone's lift coefficient. In the current
            implementation, the nose cone's lift coefficient does not vary
            with mach
        self : Rocket
            Object of the Rocket class.
        """
        # Analyze type
        if kind == "conical":
            k = 1 - 1 / 3
        elif kind == "ogive":
            k = 1 - 0.534
        elif kind == "lvhaack":
            k = 1 - 0.437
        else:
            k = 0.5

        # Calculate nosecone tip position relative to nozzle
        # Must check if the nosecone is set before or after the Nozzle
        nosePosition_Nozzle = self.evaluatePositionSurface_Nozzle(
            "Nosecone", positionNose
        )

        # Calculate nosecone base position relative to cm
        nosePosition_CM = (
            nosePosition_Nozzle - length
        ) - self.positionCenterOfDryMassToNozzle

        # Calculate cp position relative to cm
        if nosePosition_CM > 0:
            cpz = nosePosition_CM + k * length
        else:
            cpz = nosePosition_CM - k * length

        # Calculate clalpha
        clalpha = 2
        cl = Function(
            lambda alpha, mach: clalpha * alpha,
            ["Alpha (rad)", "Mach"],
            "Cl",
        )

        # Store values
        nose = {"cp": (0, 0, cpz), "cl": cl, "name": "Nose Cone"}
        self.aerodynamicSurfaces.append(nose)

        # Refresh static margin calculation
        self.evaluateStaticMargin()

        # Return self
        return self.aerodynamicSurfaces[-1]

    def addFins(self, *args, **kwargs):
        """See Rocket.addTrapezoidalFins for documentation.
        This method is set to be deprecated in version 1.0.0 and fully removed
        by version 2.0.0. Use Rocket.addTrapezoidalFins instead. It keeps the
        same arguments and signature."""
        warnings.warn(
            "This method is set to be deprecated in version 1.0.0 and fully "
            "removed by version 2.0.0. Use Rocket.addTrapezoidalFins instead",
            PendingDeprecationWarning,
        )
        self.addTrapezoidalFins(*args, **kwargs)

    def addTrapezoidalFins(
        self,
        n,
        rootChord,
        tipChord,
<<<<<<< HEAD
        positionFins,
        radius=0,
=======
        span,
        distanceToCM,
>>>>>>> be7c521d
        cantAngle=0,
        radius=None,
        airfoil=None,
    ):
        """Create a trapezoidal fin set, storing its parameters as part of the
        aerodynamicSurfaces list. Its parameters are the axial position
        along the rocket and its derivative of the coefficient of lift
        in respect to angle of attack.
        Parameters
        ----------
        n : int
            Number of fins, from 2 to infinity.
        span : int, float
            Fin span in meters.
        rootChord : int, float
            Fin root chord in meters.
        tipChord : int, float
            Fin tip chord in meters.
<<<<<<< HEAD
        positionFins : int, float
            Fins position relative to considered coordinate system.
            Consider the center point belonging to the top of the
            fins to calculate position.
=======
        distanceToCM : int, float
            Fin set position relative to rocket unloaded center of
            mass, considering positive direction from center of mass to
            nose cone. Consider the center point belonging to the top
            of the fins to calculate distance.
        cantAngle : int, float, optional
            Fins cant angle with respect to the rocket centerline. Must
            be given in degrees.
>>>>>>> be7c521d
        radius : int, float, optional
            Reference radius to calculate lift coefficient. If None, which
            is default, use rocket radius. Otherwise, enter the radius
            of the rocket in the section of the fins, as this impacts
            its lift coefficient.
        airfoil : tuple, optional
            Default is null, in which case fins will be treated as flat plates.
            Otherwise, if tuple, fins will be considered as airfoils. The
            tuple's first item specifies the airfoil's lift coefficient
            by angle of attack and must be either a .csv, .txt, ndarray
            or callable. The .csv and .txt files must contain no headers
            and the first column must specify the angle of attack, while
            the second column must specify the lift coefficient. The
            ndarray should be as [(x0, y0), (x1, y1), (x2, y2), ...]
            where x0 is the angle of attack and y0 is the lift coefficient.
            If callable, it should take an angle of attack as input and
            return the lift coefficient at that angle of attack.
            The tuple's second item is the unit of the angle of attack,
            accepting either "radians" or "degrees".
        Returns
        -------
        cl : Function
            Function of the angle of attack (Alpha) and the mach number
            (Mach) expressing the fin's lift coefficient. The inputs
            are the angle of attack (in radians) and the mach number.
            The output is the fin's lift coefficient.
        self : Rocket
            Object of the Rocket class.
        """
        # Retrieves and convert basic geometrical parameters
        Cr, Ct = rootChord, tipChord
        s = span
        radius = self.radius if radius is None else radius
        cantAngleRad = np.radians(cantAngle)

        # Compute auxiliary geometrical parameters
        d = 2 * radius
        Aref = np.pi * radius**2
        Yr = Cr + Ct
        Af = Yr * s / 2  # Fin area
        AR = 2 * s**2 / Af  # Fin aspect ratio
        gamac = np.arctan((Cr - Ct) / (2 * s))  # Mid chord angle
        Yma = (s / 3) * (Cr + 2 * Ct) / Yr  # Span wise coord of mean aero chord
        rollGeometricalConstant = (
            (Cr + 3 * Ct) * s**3
            + 4 * (Cr + 2 * Ct) * radius * s**2
            + 6 * (Cr + Ct) * s * radius**2
        ) / 12

        # Center of pressure position relative to CDM (center of dry mass)
        cpz = distanceToCM + np.sign(distanceToCM) * (
            ((Cr - Ct) / 3) * ((Cr + 2 * Ct) / (Cr + Ct))
            + (1 / 6) * (Cr + Ct - Cr * Ct / (Cr + Ct))
        )

        # Fin–body interference correction parameters
        tau = (s + radius) / radius
        liftInterferenceFactor = 1 + 1 / tau
        λ = Ct / Cr

        # Defines beta parameter
        def beta(mach):
            """Defines a parameter that is commonly used in aerodynamic
            equations. It is commonly used in the Prandtl factor which
            corrects subsonic force coefficients for compressible flow.

            Parameters
            ----------
            mach : int, float
                Number of mach.

            Returns
            -------
            beta : int, float
                Value that characterizes flow speed based on the mach number.
            """

            if mach < 0.8:
                return np.sqrt(1 - mach**2)
            elif mach < 1.1:
                return np.sqrt(1 - 0.8**2)
            else:
                return np.sqrt(mach**2 - 1)

        # Defines number of fins  factor
        def finNumCorrection(n):
            """Calculates a correction factor for the lift coefficient of multiple fins.
            The specifics  values are documented at:
            Niskanen, S. (2013). “OpenRocket technical documentation”. In: Development
            of an Open Source model rocket simulation software.

            Parameters
            ----------
            n : int
                Number of fins.

            Returns
            -------
            Corrector factor : int
                Factor that accounts for the number of fins.
            """
            correctorFactor = [2.37, 2.74, 2.99, 3.24]
            if n >= 5 and n <= 8:
                return correctorFactor[n - 5]
            else:
                return n / 2

        if not airfoil:
            # Defines clalpha2D as 2*pi for planar fins
            clalpha2D = Function(lambda mach: 2 * np.pi / beta(mach))
        else:
            # Defines clalpha2D as the derivative of the
            # lift coefficient curve for a specific airfoil
            airfoilCl = Function(
                airfoil[0],
                interpolation="linear",
            )

            # Differentiating at x = 0 to get cl_alpha
            clalpha2D_Mach0 = airfoilCl.differentiate(x=1e-3, dx=1e-3)

            # Convert to radians if needed
            if airfoil[1] == "degrees":
                clalpha2D_Mach0 *= 180 / np.pi

            # Correcting for compressible flow
            clalpha2D = Function(lambda mach: clalpha2D_Mach0 / beta(mach))

        # Diederich's Planform Correlation Parameter
        FD = 2 * np.pi * AR / (clalpha2D * np.cos(gamac))

        # Lift coefficient derivative for a single fin
        clalphaSingleFin = Function(
            lambda mach: (clalpha2D(mach) * FD(mach) * (Af / Aref) * np.cos(gamac))
            / (2 + FD(mach) * np.sqrt(1 + (2 / FD(mach)) ** 2))
        )

        # Lift coefficient derivative for a number of n fins corrected for Fin-Body interference
        clalphaMultipleFins = (
            liftInterferenceFactor * finNumCorrection(n) * clalphaSingleFin
        )  # Function of mach number

        # Calculates clalpha * alpha
        cl = Function(
            lambda alpha, mach: alpha * clalphaMultipleFins(mach),
            ["Alpha (rad)", "Mach"],
            "Cl",
        )

        # Parameters for Roll Moment.
        # Documented at: https://github.com/Projeto-Jupiter/RocketPy/blob/master/docs/technical/aerodynamics/Roll_Equations.pdf
        rollDampingInterferenceFactor = 1 + (
            ((tau - λ) / (tau)) - ((1 - λ) / (tau - 1)) * np.log(tau)
        ) / (
            ((tau + 1) * (tau - λ)) / (2) - ((1 - λ) * (tau**3 - 1)) / (3 * (tau - 1))
        )
        rollForcingInterferenceFactor = (1 / np.pi**2) * (
            (np.pi**2 / 4) * ((tau + 1) ** 2 / tau**2)
            + ((np.pi * (tau**2 + 1) ** 2) / (tau**2 * (tau - 1) ** 2))
            * np.arcsin((tau**2 - 1) / (tau**2 + 1))
            - (2 * np.pi * (tau + 1)) / (tau * (tau - 1))
            + ((tau**2 + 1) ** 2)
            / (tau**2 * (tau - 1) ** 2)
            * (np.arcsin((tau**2 - 1) / (tau**2 + 1))) ** 2
            - (4 * (tau + 1))
            / (tau * (tau - 1))
            * np.arcsin((tau**2 - 1) / (tau**2 + 1))
            + (8 / (tau - 1) ** 2) * np.log((tau**2 + 1) / (2 * tau))
        )
        clfDelta = (
            rollForcingInterferenceFactor * n * (Yma + radius) * clalphaSingleFin / d
        )  # Function of mach number
        cldOmega = (
            2
            * rollDampingInterferenceFactor
            * n
            * clalphaSingleFin
            * np.cos(cantAngleRad)
            * rollGeometricalConstant
            / (Aref * d**2)
        )  # Function of mach number
        rollParameters = [clfDelta, cldOmega, cantAngleRad]

<<<<<<< HEAD
        # Save geometric parameters for later Fin Flutter Analysis and Roll Moment Calculation
        self.rootChord = Cr
        self.tipChord = Ct
        self.span = s
        # self.distanceRocketFins = distanceToCM
=======
        # Store values
        fin = {
            "cp": (0, 0, cpz),
            "cl": cl,
            "roll parameters": rollParameters,
            "name": "Fins",
        }
        self.aerodynamicSurfaces.append(fin)
>>>>>>> be7c521d

        # Refresh static margin calculation
        self.evaluateStaticMargin()

        # Return the created aerodynamic surface
        return self.aerodynamicSurfaces[-1]

    def addEllipticalFins(
        self,
        n,
        rootChord,
        span,
        distanceToCM,
        cantAngle=0,
        radius=None,
        airfoil=None,
    ):
        """Create an elliptical fin set, storing its parameters as part of the
        aerodynamicSurfaces list. Its parameters are the axial position
        along the rocket and its derivative of the coefficient of lift
        in respect to angle of attack.
        Parameters
        ----------
        type: string
            Type of fin selected to the rocket. Must be either "trapezoid"
            or "elliptical".
        span : int, float
            Fin span in meters.
        rootChord : int, float
            Fin root chord in meters.
        n : int
            Number of fins, from 2 to infinity.
        distanceToCM : int, float
            Fin set position relative to rocket unloaded center of
            mass, considering positive direction from center of mass to
            nose cone. Consider the center point belonging to the top
            of the fins to calculate distance.
        cantAngle : int, float, optional
            Fins cant angle with respect to the rocket centerline. Must
            be given in degrees.
        radius : int, float, optional
            Reference radius to calculate lift coefficient. If None, which
            is default, use rocket radius. Otherwise, enter the radius
            of the rocket in the section of the fins, as this impacts
            its lift coefficient.
        airfoil : tuple, optional
            Default is null, in which case fins will be treated as flat plates.
            Otherwise, if tuple, fins will be considered as airfoils. The
            tuple's first item specifies the airfoil's lift coefficient
            by angle of attack and must be either a .csv, .txt, ndarray
            or callable. The .csv and .txt files must contain no headers
            and the first column must specify the angle of attack, while
            the second column must specify the lift coefficient. The
            ndarray should be as [(x0, y0), (x1, y1), (x2, y2), ...]
            where x0 is the angle of attack and y0 is the lift coefficient.
            If callable, it should take an angle of attack as input and
            return the lift coefficient at that angle of attack.
            The tuple's second item is the unit of the angle of attack,
            accepting either "radians" or "degrees".
        Returns
        -------
        cl : Function
            Function of the angle of attack (Alpha) and the mach number
            (Mach) expressing the fin's lift coefficient. The inputs
            are the angle of attack (in radians) and the mach number.
            The output is the fin's lift coefficient.
        self : Rocket
            Object of the Rocket class.
        """
        # Retrieves and convert basic geometrical parameters
        Cr = rootChord
        s = span
        radius = self.radius if radius is None else radius
        cantAngleRad = np.radians(cantAngle)

        # Compute auxiliary geometrical parameters
        d = 2 * radius
        Aref = np.pi * radius**2  # Reference area for coefficients
        Af = (np.pi * Cr / 2 * s) / 2  # Fin area
        AR = 2 * s**2 / Af  # Fin aspect ratio
        Yma = (
            s / (3 * np.pi) * np.sqrt(9 * np.pi**2 - 16)
        )  # Span wise coord of mean aero chord
        rollGeometricalConstant = (
            Cr
            * s
            * (3 * np.pi * s**2 + 32 * radius * s + 12 * np.pi * radius**2)
            / 48
        )

        # Center of pressure position relative to CDM (center of dry mass)
        cpz = distanceToCM + np.sign(distanceToCM) * (0.288 * Cr)

        # Fin–body interference correction parameters
        tau = (s + radius) / radius
        liftInterferenceFactor = 1 + 1 / tau
        rollDampingInterferenceFactor = 1 + (
            (radius**2)
            * (
                2
                * (radius**2)
                * np.sqrt(s**2 - radius**2)
                * np.log((2 * s * np.sqrt(s**2 - radius**2) + 2 * s**2) / radius)
                - 2 * (radius**2) * np.sqrt(s**2 - radius**2) * np.log(2 * s)
                + 2 * s**3
                - np.pi * radius * s**2
                - 2 * (radius**2) * s
                + np.pi * radius**3
            )
        ) / (2 * (s**2) * (s / 3 + np.pi * radius / 4) * (s**2 - radius**2))
        rollForcingInterferenceFactor = (1 / np.pi**2) * (
            (np.pi**2 / 4) * ((tau + 1) ** 2 / tau**2)
            + ((np.pi * (tau**2 + 1) ** 2) / (tau**2 * (tau - 1) ** 2))
            * np.arcsin((tau**2 - 1) / (tau**2 + 1))
            - (2 * np.pi * (tau + 1)) / (tau * (tau - 1))
            + ((tau**2 + 1) ** 2)
            / (tau**2 * (tau - 1) ** 2)
            * (np.arcsin((tau**2 - 1) / (tau**2 + 1))) ** 2
            - (4 * (tau + 1))
            / (tau * (tau - 1))
            * np.arcsin((tau**2 - 1) / (tau**2 + 1))
            + (8 / (tau - 1) ** 2) * np.log((tau**2 + 1) / (2 * tau))
        )

        # Auxiliary functions
        # Defines beta parameter
        def beta(mach):
            """Defines a parameter that is commonly used in aerodynamic
            equations. It is commonly used in the Prandtl factor which
            corrects subsonic force coefficients for compressible flow.

            Parameters
            ----------
            mach : int, float
                Number of mach.

            Returns
            -------
            beta : int, float
                Value that characterizes flow speed based on the mach number.
            """

            if mach < 0.8:
                return np.sqrt(1 - mach**2)
            elif mach < 1.1:
                return np.sqrt(1 - 0.8**2)
            else:
                return np.sqrt(mach**2 - 1)

        # Defines number of fins correction
        def finNumCorrection(n):
            """Calculates a corrector factor for the lift coefficient of multiple fins.
            The specifics  values are documented at:
            Niskanen, S. (2013). “OpenRocket technical documentation”. In: Development
            of an Open Source model rocket simulation software.

            Parameters
            ----------
            n : int
                Number of fins.

            Returns
            -------
            Corrector factor : int
                Factor that accounts for the number of fins.
            """
            correctorFactor = [2.37, 2.74, 2.99, 3.24]
            if n >= 5 and n <= 8:
                return correctorFactor[n - 5]
            else:
                return n / 2

<<<<<<< HEAD
        # Calculate fins position relative to Nozzle
        # Must check if the fins are set before or after the Nozzle
        finsPosition_Nozzle = self.evaluatePositionSurface_Nozzle("Fins", positionFins)

        # Calculate fins position relative to cm
        finsPosition_CM = finsPosition_Nozzle - self.positionCenterOfDryMassToNozzle

        # Calculate cp position relative to cm
        if finsPosition_CM < 0:
            cpz = finsPosition_CM - (
                ((Cr - Ct) / 3) * ((Cr + 2 * Ct) / (Cr + Ct))
                + (1 / 6) * (Cr + Ct - Cr * Ct / (Cr + Ct))
            )
        else:
            cpz = finsPosition_CM + (
                ((Cr - Ct) / 3) * ((Cr + 2 * Ct) / (Cr + Ct))
                + (1 / 6) * (Cr + Ct - Cr * Ct / (Cr + Ct))
            )

=======
>>>>>>> be7c521d
        if not airfoil:
            # Defines clalpha2D as 2*pi for planar fins
            clalpha2D = Function(lambda mach: 2 * np.pi / beta(mach))
        else:
            # Defines clalpha2D as the derivative of the
            # lift coefficient curve for a specific airfoil
            airfoilCl = Function(
                airfoil[0],
                interpolation="linear",
            )

            # Differentiating at x = 0 to get cl_alpha
            clalpha2D_Mach0 = airfoilCl.differentiate(x=1e-3, dx=1e-3)

            # Convert to radians if needed
            if airfoil[1] == "degrees":
                clalpha2D_Mach0 *= 180 / np.pi

            # Correcting for compressible flow
            clalpha2D = Function(lambda mach: clalpha2D_Mach0 / beta(mach))
        # Diederich's Planform Correlation Parameter
        FD = 2 * np.pi * AR / (clalpha2D)

        # Lift coefficient derivative for a single fin
        clalphaSingleFin = Function(
            lambda mach: (clalpha2D(mach) * FD(mach) * (Af / Aref))
            / (2 + FD(mach) * np.sqrt(1 + (2 / FD(mach)) ** 2))
        )

        # Lift coefficient derivative for a number of n fins corrected for Fin-Body interference
        clalphaMultipleFins = (
            liftInterferenceFactor * finNumCorrection(n) * clalphaSingleFin
        )  # Function of mach number

        # Calculates clalpha * alpha
        cl = Function(
            lambda alpha, mach: alpha * clalphaMultipleFins(mach),
            ["Alpha (rad)", "Mach"],
            "Cl",
        )

        # Parameters for Roll Moment.
        # Documented at: https://github.com/RocketPy-Team/RocketPy/blob/develop/docs/technical/aerodynamics/Roll_Equations.pdf
        clfDelta = (
            rollForcingInterferenceFactor * n * (Yma + radius) * clalphaSingleFin / d
        )  # Function of mach number
        cldOmega = (
            2
            * rollDampingInterferenceFactor
            * n
            * clalphaSingleFin
            * np.cos(cantAngleRad)
            * rollGeometricalConstant
            / (Aref * d**2)
        )
        # Function of mach number
        rollParameters = [clfDelta, cldOmega, cantAngleRad]

        # Store values
        fin = {
            "cp": (0, 0, cpz),
            "cl": cl,
            "roll parameters": rollParameters,
            "name": "Fins",
        }
        self.aerodynamicSurfaces.append(fin)

        # Refresh static margin calculation
        self.evaluateStaticMargin()

        # Return self
        return self.aerodynamicSurfaces[-1]

    def addParachute(
        self, name, CdS, trigger, samplingRate=100, lag=0, noise=(0, 0, 0)
    ):
        """Creates a new parachute, storing its parameters such as
        opening delay, drag coefficients and trigger function.

        Parameters
        ----------
        name : string
            Parachute name, such as drogue and main. Has no impact in
            simulation, as it is only used to display data in a more
            organized matter.
        CdS : float
            Drag coefficient times reference area for parachute. It is
            used to compute the drag force exerted on the parachute by
            the equation F = ((1/2)*rho*V^2)*CdS, that is, the drag
            force is the dynamic pressure computed on the parachute
            times its CdS coefficient. Has units of area and must be
            given in squared meters.
        trigger : function
            Function which defines if the parachute ejection system is
            to be triggered. It must take as input the freestream
            pressure in pascal and the state vector of the simulation,
            which is defined by [x, y, z, vx, vy, vz, e0, e1, e2, e3, wx, wy, wz].
            It will be called according to the sampling rate given next.
            It should return True if the parachute ejection system is
            to be triggered and False otherwise.
        samplingRate : float, optional
            Sampling rate in which the trigger function works. It is used to
            simulate the refresh rate of onboard sensors such as barometers.
            Default value is 100. Value must be given in hertz.
        lag : float, optional
            Time between the parachute ejection system is triggered and the
            parachute is fully opened. During this time, the simulation will
            consider the rocket as flying without a parachute. Default value
            is 0. Must be given in seconds.
        noise : tuple, list, optional
            List in the format (mean, standard deviation, time-correlation).
            The values are used to add noise to the pressure signal which is
            passed to the trigger function. Default value is (0, 0, 0). Units
            are in pascal.

        Returns
        -------
        parachute : Parachute
            Parachute  containing trigger, samplingRate, lag, CdS, noise
            and name. Furthermore, it stores cleanPressureSignal,
            noiseSignal and noisyPressureSignal which are filled in during
            Flight simulation.
        """
        # Create a parachute
        parachute = Parachute(name, CdS, trigger, samplingRate, lag, noise)

        # Add parachute to list of parachutes
        self.parachutes.append(parachute)

        # Return self
        return self.parachutes[-1]

    def setRailButtons(self, positionRailButtons, angularPosition=45):
        """Adds rail buttons to the rocket, allowing for the
        calculation of forces exerted by them when the rocket is
        sliding in the launch rail. Furthermore, rail buttons are
        also needed for the simulation of the planar flight phase,
        when the rocket experiences 3 degrees of freedom motion while
        only one rail button is still in the launch rail.

        Parameters
        ----------
        positionRailButtons : tuple, list, array
            Two values organized in a tuple, list or array which
            represent the position of each of the two rail buttons
            relative to the considered coordinate system. The order
            does not matter. All values should be in meters.
        angularPosition : float
            Angular position of the rail buttons in degrees measured
            as the rotation around the symmetry axis of the rocket
            relative to one of the other principal axis.
            Default value is 45 degrees, generally used in rockets with
            4 fins.

        Returns
        -------
        None
        """
        # Calculate rail buttons position relative to cm
        railButtonsPosition_CM = [
            positionRailButton - self.positionCenterOfDryMass
            for positionRailButton in positionRailButtons
        ]

        # Order distance to CM
        if railButtonsPosition_CM[0] < railButtonsPosition_CM[1]:
            railButtonsPosition_CM.reverse()
        # Save
        self.railButtons = self.railButtonPair(
            railButtonsPosition_CM, positionRailButtons, angularPosition
        )

        return None

    def addCMEccentricity(self, x, y):
        """Moves line of action of aerodynamic and thrust forces by
        equal translation amount to simulate an eccentricity in the
        position of the center of mass of the rocket relative to its
        geometrical center line. Should not be used together with
        addCPEccentricity and addThrustEccentricity.

        Parameters
        ----------
        x : float
            Distance in meters by which the CM is to be translated in
            the x direction relative to geometrical center line.
        y : float
            Distance in meters by which the CM is to be translated in
            the y direction relative to geometrical center line.

        Returns
        -------
        self : Rocket
            Object of the Rocket class.
        """
        # Move center of pressure to -x and -y
        self.cpEccentricityX = -x
        self.cpEccentricityY = -y

        # Move thrust center by -x and -y
        self.thrustEccentricityY = -x
        self.thrustEccentricityX = -y

        # Return self
        return self

    def addCPEccentricity(self, x, y):
        """Moves line of action of aerodynamic forces to simulate an
        eccentricity in the position of the center of pressure relative
        to the center of mass of the rocket.

        Parameters
        ----------
        x : float
            Distance in meters by which the CP is to be translated in
            the x direction relative to the center of mass axial line.
        y : float
            Distance in meters by which the CP is to be translated in
            the y direction relative to the center of mass axial line.

        Returns
        -------
        self : Rocket
            Object of the Rocket class.
        """
        # Move center of pressure by x and y
        self.cpEccentricityX = x
        self.cpEccentricityY = y

        # Return self
        return self

    def addThrustEccentricity(self, x, y):
        """Moves line of action of thrust forces to simulate a
        misalignment of the thrust vector and the center of mass.

        Parameters
        ----------
        x : float
            Distance in meters by which the line of action of the
            thrust force is to be translated in the x direction
            relative to the center of mass axial line.
        y : float
            Distance in meters by which the line of action of the
            thrust force is to be translated in the x direction
            relative to the center of mass axial line.

        Returns
        -------
        self : Rocket
            Object of the Rocket class.
        """
        # Move thrust line by x and y
        self.thrustEccentricityY = x
        self.thrustEccentricityX = y

        # Return self
        return self

    def info(self):
        """Prints out a summary of the data and graphs available about
        the Rocket.

        Parameters
        ----------
        None

        Return
        ------
        None
        """
        # Print inertia details
        print("Inertia Details")
        print("Rocket Dry Mass: " + str(self.mass) + " kg (No Propellant)")
        print("Rocket Total Mass: " + str(self.totalMass(0)) + " kg (With Propellant)")

        # Print rocket geometrical parameters
        print("\nGeometrical Parameters")
        print("Rocket Radius: " + str(self.radius) + " m")

        # Print rocket aerodynamics quantities
        print("\nAerodynamics Stability")
        print("Initial Static Margin: " + "{:.3f}".format(self.staticMargin(0)) + " c")
        print(
            "Final Static Margin: "
            + "{:.3f}".format(self.staticMargin(self.motor.burnOutTime))
            + " c"
        )

        # Print parachute data
        for chute in self.parachutes:
            print("\n" + chute.name.title() + " Parachute")
            print("CdS Coefficient: " + str(chute.CdS) + " m2")

        # Show plots
        print("\nAerodynamics Plots")
        self.powerOnDrag()

        # Return None
        return None

    def allInfo(self):
        """Prints out all data and graphs available about the Rocket.

        Parameters
        ----------
        None

        Return
        ------
        None
        """
        # Print inertia details
        print("Inertia Details")
        print("Rocket Mass: {:.3f} kg (No Propellant)".format(self.mass))
        print("Rocket Mass: {:.3f} kg (With Propellant)".format(self.totalMass(0)))
        print("Rocket Inertia I: {:.3f} kg*m2".format(self.inertiaI))
        print("Rocket Inertia Z: {:.3f} kg*m2".format(self.inertiaZ))

        # Print rocket geometrical parameters
        print("\nGeometrical Parameters")
        print("Rocket Maximum Radius: " + str(self.radius) + " m")
        print("Rocket Frontal Area: " + "{:.6f}".format(self.area) + " m2")
        print("\nRocket Distances")
        print(
            "Rocket Center of Mass - Nozzle Exit Distance: "
            + str(-self.positionCenterOfDryMassToNozzle)
            + " m"
        )
        print(
            "Rocket Center of Mass - Motor reference point: "
            + str(self.positionMotorReferenceToCenterOfDryMass)
            + " m"
        )
        print(
            "Rocket Center of Mass - Rocket Loaded Center of Mass: "
            + "{:.3f}".format(self.centerOfMass(0))
            + " m"
        )
        print("\nAerodynamic Components Parameters")
        print("Currently not implemented.")

        # Print rocket aerodynamics quantities
        print("\nAerodynamics Lift Coefficient Derivatives")
        for aerodynamicSurface in self.aerodynamicSurfaces:
            name = aerodynamicSurface["name"]
            clalpha = Function(
                lambda alpha: aerodynamicSurface["cl"](alpha, 0),
            ).differentiate(x=1e-2, dx=1e-3)
            print(
                name + " Lift Coefficient Derivative: {:.3f}".format(clalpha) + "/rad"
            )

        print("\nAerodynamics Center of Pressure")
        for aerodynamicSurface in self.aerodynamicSurfaces:
            name = aerodynamicSurface["name"]
            cpz = aerodynamicSurface["cp"][2]
            print(name + " Center of Pressure to CM: {:.3f}".format(cpz) + " m")
        print(
            "Distance - Center of Pressure to CM: "
            + "{:.3f}".format(self.cpPosition)
            + " m"
        )
        print("Initial Static Margin: " + "{:.3f}".format(self.staticMargin(0)) + " c")
        print(
            "Final Static Margin: "
            + "{:.3f}".format(self.staticMargin(self.motor.burnOutTime))
            + " c"
        )

        # Print parachute data
        for chute in self.parachutes:
            print("\n" + chute.name.title() + " Parachute")
            print("CdS Coefficient: " + str(chute.CdS) + " m2")
            if chute.trigger.__name__ == "<lambda>":
                line = getsourcelines(chute.trigger)[0][0]
                print(
                    "Ejection signal trigger: "
                    + line.split("lambda ")[1].split(",")[0].split("\n")[0]
                )
            else:
                print("Ejection signal trigger: " + chute.trigger.__name__)
            print("Ejection system refresh rate: " + str(chute.samplingRate) + " Hz.")
            print(
                "Time between ejection signal is triggered and the "
                "parachute is fully opened: " + str(chute.lag) + " s"
            )

        # Show plots
        print("\nMass Plots")
        self.totalMass()
        self.reducedMass()
        print("\nAerodynamics Plots")
        self.staticMargin()
        self.powerOnDrag()
        self.powerOffDrag()
        self.thrustToWeight.plot(lower=0, upper=self.motor.burnOutTime)

        # ax = plt.subplot(415)
        # ax.plot(  , self.rocket.motor.thrust()/(self.env.g() * self.rocket.totalMass()))
        # ax.set_xlim(0, self.rocket.motor.burnOutTime)
        # ax.set_xlabel("Time (s)")
        # ax.set_ylabel("Thrust/Weight")
        # ax.set_title("Thrust-Weight Ratio")

        # Return None
        return None

    def addFin(
        self,
        numberOfFins=4,
        cl=2 * np.pi,
        cpr=1,
        cpz=1,
        gammas=[0, 0, 0, 0],
        angularPositions=None,
    ):
        "Hey! I will document this function later"
        self.aerodynamicSurfaces = []
        pi = np.pi
        # Calculate angular positions if not given
        if angularPositions is None:
            angularPositions = np.array(range(numberOfFins)) * 2 * pi / numberOfFins
        else:
            angularPositions = np.array(angularPositions) * pi / 180
        # Convert gammas to degree
        if isinstance(gammas, (int, float)):
            gammas = [(pi / 180) * gammas for i in range(numberOfFins)]
        else:
            gammas = [(pi / 180) * gamma for gamma in gammas]
        for i in range(numberOfFins):
            # Get angular position and inclination for current fin
            angularPosition = angularPositions[i]
            gamma = gammas[i]
            # Calculate position vector
            cpx = cpr * np.cos(angularPosition)
            cpy = cpr * np.sin(angularPosition)
            positionVector = np.array([cpx, cpy, cpz])
            # Calculate chord vector
            auxVector = np.array([cpy, -cpx, 0]) / (cpr)
            chordVector = (
                np.cos(gamma) * np.array([0, 0, 1]) - np.sin(gamma) * auxVector
            )
            self.aerodynamicSurfaces.append([positionVector, chordVector])
        return None

    # Variables
    railButtonPair = namedtuple(
        "railButtonPair", "distanceToCM distanceToReference angularPosition"
    )

    # Helper functions
    def evaluatePositionSurface_Nozzle(self, surfaceName, positionSurface):
        """Calculates and returns the position of an aerodynamic surface
        relative to the nozzle exit. The relative position to the Nozzle
        considers the direction towards the rocket tip to be positive.
        The calculations take into account the possibility of the surface
        to be set behind the nozzle, meaning its relative position must
        be negative.

        Parameters
        ----------
        surfaceName : string
            Name of the aerodynamic surface.
        positionSurface : float
            Position of the aerodynamic surface relative to the coordinate
            system considered for the inputs.

        Returns
        -------
        surfacePosition_Nozzle : float
            The relative position of the aerodynamic surface relative to the nozzle
        """
        if self.positionNozzle == self.positionCenterOfDryMass:
            # Nozzle and Center of Mass are at the same position
            # Impossible to know if Surface is in front or behind the Nozzle
            # Unless Surface is also at the same position
            # Surface is then assumed to be in front of the Nozzle and a warning is raised
            if positionSurface != self.positionNozzle:
                warnings.warn(
                    "Can not determine if ",
                    surfaceName,
                    " are in front or behind the nozzle.\n",
                    "Calculations will assume they are in front.\n",
                    "This happens when the reference point is at the ",
                    surfaceName,
                    " Surface position ",
                    "and when the center of dry mass is at the same position as the nozzle.",
                )
            return abs(positionSurface - self.positionNozzle)

        elif positionSurface == 0:
            # Surface is at the coordinate system origin

            if np.sign(self.positionCenterOfDryMass * self.positionNozzle) == 1:
                # Nozzle and Center of Mass at the same side of the Surface
                # Meaning Surface is either behind the Nozzle but closer to CM
                # Or behind the Nozzle and further away from CM

                if abs(self.positionCenterOfDryMass) < abs(self.positionNozzle):
                    # Surface is closer to Center of dry mass, therefore in front of the Nozzle
                    return abs(
                        positionSurface - self.positionNozzle
                    )  # positive value since Surface is before the Nozzle

                elif abs(self.positionCenterOfDryMass) > abs(self.positionNozzle):
                    # Surface is closer to Nozzle, therefore behind the Nozzle
                    return -abs(
                        positionSurface - self.positionNozzle
                    )  # negative value since Surface is after the Nozzle

            elif np.sign(self.positionCenterOfDryMass * self.positionNozzle) == -1:
                # Surface is in between the Center of dry mass and the Nozzle
                # Meaning Surface is in front of the Nozzle
                return abs(positionSurface - self.positionNozzle)
            else:
                # Nozzle or Center of Mass are at the coordinate system origin
                # Meaning Surface is either at the Center of Mass or at the Nozzle
                return abs(positionSurface - self.positionNozzle)

        elif np.sign(positionSurface * self.positionNozzle) == 1:
            # Surface and Nozzle are at the same side of the coordinate system origin

            if np.sign(positionSurface * self.positionCenterOfDryMass) == 1:
                # Surface and Center of Mass at the same side of the coordinate system origin
                # Therefore Center of Mass is at the same side of the Nozzle and Surface

                if abs(self.positionCenterOfDryMass) < abs(self.positionNozzle):
                    # Center of Mass is closer to coordinate system then the Nozzle
                    # Meaning coordinate system is set behind the Nozzle

                    if abs(positionSurface) <= abs(self.positionNozzle):
                        # Surface is set before or at the Nozzle
                        return abs(positionSurface - self.positionNozzle)

                    else:  # Surface is set after the Nozzle
                        return -abs(positionSurface - self.positionNozzle)

                elif abs(self.positionCenterOfDryMass) > abs(self.positionNozzle):
                    # Center of Mass is further from coordinate system then the Nozzle
                    # Meaning coordinate system is set after the Nozzle

                    if abs(positionSurface) >= abs(self.positionNozzle):
                        # Surface is set before or at the Nozzle
                        return abs(positionSurface - self.positionNozzle)

                    else:  # Surface is set after the Nozzle
                        return -abs(positionSurface - self.positionNozzle)

            elif np.sign(positionSurface * self.positionCenterOfDryMass) == -1:
                # Surface and Center of Mass at different sides of the coordinate system
                # origin (therefore Center of Mass is at a different side of the Nozzle).
                # Meaning the coordinate system is before the Nozzle

                if abs(positionSurface) <= abs(self.positionNozzle):
                    # Surface is set before or at the Nozzle
                    return abs(positionSurface - self.positionNozzle)

                else:  # Surface is set after the Nozzle
                    return -abs(positionSurface - self.positionNozzle)

            else:  # Center of mass is set at the coordinate system origin
                if abs(positionSurface) <= abs(self.positionNozzle):
                    # Surface is set before or at the Nozzle
                    return abs(positionSurface - self.positionNozzle)
                else:  # Surface is set after the Nozzle
                    return -abs(positionSurface - self.positionNozzle)

        elif np.sign(positionSurface * self.positionNozzle) == -1:
            # Surface and Nozzle at different sides of the coordinate system origin

            if np.sign(positionSurface * self.positionCenterOfDryMass) == -1:
                # Surface and Center of Mass at different sides (Center of Mass at the same side of Nozzle)

                if abs(self.positionCenterOfDryMass) < abs(self.positionNozzle):
                    # Center of Mass closer to the origin (and therefore the Surface) than the Nozzle
                    # Meaning Surface must be set before the Nozzle
                    return abs(positionSurface - self.positionNozzle)

                elif abs(self.positionCenterOfDryMass) > abs(self.positionNozzle):
                    # Center of Mass closer to the origin (and therefore the Surface) than the Nozzle
                    # Meaning Surface must be set after the Nozzle
                    return -abs(positionSurface - self.positionNozzle)

            else:
                # Surface and Center of Mass at the same side of the coordinate system origin
                # Meaning Surface must be set before the Nozzle
                return abs(positionSurface - self.positionNozzle)

        else:  # Nozzle is at the coordinate system origin

            if np.sign(positionSurface * self.positionCenterOfDryMass) == 1:
                # Surface and Center of Mass at the same side of the coordinate system origin
                # Meaning Surface is set before the Nozzle
                return abs(positionSurface - self.positionNozzle)

            elif np.sign(positionSurface * self.positionCenterOfDryMass) == -1:
                # Surface and Center of Mass are at different sides of the coordinate system origin
                # Meaning Surface is set after the Nozzle
                return -abs(positionSurface - self.positionNozzle)<|MERGE_RESOLUTION|>--- conflicted
+++ resolved
@@ -5,10 +5,7 @@
 __license__ = "MIT"
 
 import warnings
-<<<<<<< HEAD
-=======
 from inspect import getsourcelines
->>>>>>> be7c521d
 from collections import namedtuple
 from inspect import getsourcelines
 
@@ -132,28 +129,13 @@
             Unloaded rocket axial moment of inertia (without propellant)
             in kg m^2.
         radius : int, float
-<<<<<<< HEAD
-            Rocket biggest outer radius in meters.
+            Rocket largest outer radius in meters.
         positionNozzle : int, float
             Nozzle position relative to considered coordinate system. The chosen
             coordinate system must be aligned with the rocket's axis.
         positionCenterOfDryMass : int, float
             Center of dry mass position relative to considered coordinate system.
             The chosen coordinate system must be aligned with the rocket's axis.
-=======
-            Rocket largest outer radius in meters.
-        distanceRocketNozzle : int, float
-            Distance from rocket's unloaded center of mass to nozzle outlet,
-            in meters. Generally negative, meaning a negative position in the
-            z axis which has an origin in the rocket's center of mass (without
-            propellant) and points towards the nose cone.
-        distanceRocketPropellant : int, float
-            Distance from rocket's unloaded center of mass to the motor reference
-            point, which for solid and hybrid motor the is the center of mass of
-            solid propellant, in meters. Generally negative, meaning a negative
-            position in the z axis which has an origin in the rocket's center of
-            mass (with out propellant) and points towards the nose cone.
->>>>>>> be7c521d
         powerOffDrag : int, float, callable, string, array
             Rocket's drag coefficient when the motor is off. Can be given as an
             entry to the Function class. See help(Function) for more
@@ -533,13 +515,8 @@
         n,
         rootChord,
         tipChord,
-<<<<<<< HEAD
+        span,
         positionFins,
-        radius=0,
-=======
-        span,
-        distanceToCM,
->>>>>>> be7c521d
         cantAngle=0,
         radius=None,
         airfoil=None,
@@ -558,21 +535,18 @@
             Fin root chord in meters.
         tipChord : int, float
             Fin tip chord in meters.
-<<<<<<< HEAD
         positionFins : int, float
             Fins position relative to considered coordinate system.
             Consider the center point belonging to the top of the
             fins to calculate position.
-=======
-        distanceToCM : int, float
-            Fin set position relative to rocket unloaded center of
-            mass, considering positive direction from center of mass to
-            nose cone. Consider the center point belonging to the top
-            of the fins to calculate distance.
+        radius : int, float, optional
+            Reference radius to calculate lift coefficient. If 0, which
+            is default, use rocket radius. Otherwise, enter the radius
+            of the rocket in the section of the fins, as this impacts
+            its lift coefficient.
         cantAngle : int, float, optional
             Fins cant angle with respect to the rocket centerline. Must
             be given in degrees.
->>>>>>> be7c521d
         radius : int, float, optional
             Reference radius to calculate lift coefficient. If None, which
             is default, use rocket radius. Otherwise, enter the radius
@@ -622,11 +596,24 @@
             + 6 * (Cr + Ct) * s * radius**2
         ) / 12
 
-        # Center of pressure position relative to CDM (center of dry mass)
-        cpz = distanceToCM + np.sign(distanceToCM) * (
-            ((Cr - Ct) / 3) * ((Cr + 2 * Ct) / (Cr + Ct))
-            + (1 / 6) * (Cr + Ct - Cr * Ct / (Cr + Ct))
-        )
+        # Calculate fins position relative to Nozzle
+        # Must check if the fins are set before or after the Nozzle
+        finsPosition_Nozzle = self.evaluatePositionSurface_Nozzle("Fins", positionFins)
+
+        # Calculate fins position relative to cm
+        finsPosition_CM = finsPosition_Nozzle - self.positionCenterOfDryMassToNozzle
+
+        # Calculate cp position relative to cm
+        if finsPosition_CM < 0:
+            cpz = finsPosition_CM - (
+                ((Cr - Ct) / 3) * ((Cr + 2 * Ct) / (Cr + Ct))
+                + (1 / 6) * (Cr + Ct - Cr * Ct / (Cr + Ct))
+            )
+        else:
+            cpz = finsPosition_CM + (
+                ((Cr - Ct) / 3) * ((Cr + 2 * Ct) / (Cr + Ct))
+                + (1 / 6) * (Cr + Ct - Cr * Ct / (Cr + Ct))
+            )
 
         # Fin–body interference correction parameters
         tau = (s + radius) / radius
@@ -756,13 +743,6 @@
         )  # Function of mach number
         rollParameters = [clfDelta, cldOmega, cantAngleRad]
 
-<<<<<<< HEAD
-        # Save geometric parameters for later Fin Flutter Analysis and Roll Moment Calculation
-        self.rootChord = Cr
-        self.tipChord = Ct
-        self.span = s
-        # self.distanceRocketFins = distanceToCM
-=======
         # Store values
         fin = {
             "cp": (0, 0, cpz),
@@ -771,7 +751,6 @@
             "name": "Fins",
         }
         self.aerodynamicSurfaces.append(fin)
->>>>>>> be7c521d
 
         # Refresh static margin calculation
         self.evaluateStaticMargin()
@@ -784,7 +763,7 @@
         n,
         rootChord,
         span,
-        distanceToCM,
+        positionFins,
         cantAngle=0,
         radius=None,
         airfoil=None,
@@ -804,11 +783,10 @@
             Fin root chord in meters.
         n : int
             Number of fins, from 2 to infinity.
-        distanceToCM : int, float
-            Fin set position relative to rocket unloaded center of
-            mass, considering positive direction from center of mass to
-            nose cone. Consider the center point belonging to the top
-            of the fins to calculate distance.
+        positionFins : int, float
+            Fins position relative to considered coordinate system.
+            Consider the center point belonging to the top of the
+            fins to calculate position.
         cantAngle : int, float, optional
             Fins cant angle with respect to the rocket centerline. Must
             be given in degrees.
@@ -862,8 +840,15 @@
             / 48
         )
 
+        # Calculate fins position relative to Nozzle
+        # Must check if the fins are set before or after the Nozzle
+        finsPosition_Nozzle = self.evaluatePositionSurface_Nozzle("Fins", positionFins)
+
+        # Calculate fins position relative to cm
+        finsPosition_CM = finsPosition_Nozzle - self.positionCenterOfDryMassToNozzle
+
         # Center of pressure position relative to CDM (center of dry mass)
-        cpz = distanceToCM + np.sign(distanceToCM) * (0.288 * Cr)
+        cpz = finsPosition_CM + np.sign(finsPosition_CM) * (0.288 * Cr)
 
         # Fin–body interference correction parameters
         tau = (s + radius) / radius
@@ -944,28 +929,6 @@
             else:
                 return n / 2
 
-<<<<<<< HEAD
-        # Calculate fins position relative to Nozzle
-        # Must check if the fins are set before or after the Nozzle
-        finsPosition_Nozzle = self.evaluatePositionSurface_Nozzle("Fins", positionFins)
-
-        # Calculate fins position relative to cm
-        finsPosition_CM = finsPosition_Nozzle - self.positionCenterOfDryMassToNozzle
-
-        # Calculate cp position relative to cm
-        if finsPosition_CM < 0:
-            cpz = finsPosition_CM - (
-                ((Cr - Ct) / 3) * ((Cr + 2 * Ct) / (Cr + Ct))
-                + (1 / 6) * (Cr + Ct - Cr * Ct / (Cr + Ct))
-            )
-        else:
-            cpz = finsPosition_CM + (
-                ((Cr - Ct) / 3) * ((Cr + 2 * Ct) / (Cr + Ct))
-                + (1 / 6) * (Cr + Ct - Cr * Ct / (Cr + Ct))
-            )
-
-=======
->>>>>>> be7c521d
         if not airfoil:
             # Defines clalpha2D as 2*pi for planar fins
             clalpha2D = Function(lambda mach: 2 * np.pi / beta(mach))
