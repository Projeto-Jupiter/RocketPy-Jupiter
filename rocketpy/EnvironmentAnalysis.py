--- conflicted
+++ resolved
@@ -712,12 +712,9 @@
         days = list(self.surfaceDataDict.keys())
         hours = list(self.surfaceDataDict[days[0]].keys())
 
-<<<<<<< HEAD
         if not all([self.max_wind_speed, self.min_wind_speed, self.wind_speed_per_hour, self.wind_direction_per_hour]):
             self.process_wind_speed_and_direction_data_for_average_day()
 
-        fig = plt.figure(facecolor="w", edgecolor="w", figsize=figsize)
-=======
         windSpeed = {}
         windDir = {}
 
@@ -736,8 +733,7 @@
 
         fig = plt.figure(
             facecolor="w", edgecolor="w", figsize=figsize
-        )  # initialise la figure
->>>>>>> 632a0998
+        )
 
         metadata = dict(
             title="windrose",
@@ -745,7 +741,6 @@
             comment="""Made with windrose
                 http://www.github.com/scls19fr/windrose""",
         )
-<<<<<<< HEAD
         writer = ImageWriter(fps=1,
                              metadata=metadata)
 
@@ -755,7 +750,6 @@
                                     bins=np.linspace(self.min_wind_speed, self.max_wind_speed, 6),
                                     title=f'Windrose of an average day. Hour {float(hour):05.2f}'.replace(".", ":"),
                                     fig=fig)
-=======
         writer = FFMpegWriter(fps=1, metadata=metadata)
 
         with writer.saving(fig, filename, 100):
@@ -773,7 +767,6 @@
                         ".", ":"
                     )
                 )
->>>>>>> 632a0998
 
                 writer.grab_frame()
                 plt.clf()
