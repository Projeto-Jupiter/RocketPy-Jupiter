--- conflicted
+++ resolved
@@ -1,410 +1,393 @@
-# -*- coding: utf-8 -*-
-__author__ = "Franz Masatoshi Yuri, Lucas Kierulff Balabram, Guilherme Fernandes Alves"
-__copyright__ = "Copyright 20XX, RocketPy Team"
-__license__ = "MIT"
-
-import matplotlib.pyplot as plt
-import numpy as np
-from scipy.integrate import solve_ivp
-import matplotlib.pyplot as plt
-
-from .Environment import Environment
-from .Function import Function
-
-# Parachutes related functions
-
-# TODO: Needs tests
-def compute_CdS_from_drop_test(
-    terminal_velocity, rocket_mass, air_density=1.225, g=9.80665
-):
-    """Returns the parachute's CdS calculated through its final speed, air
-    density in the landing point, the rocket's mass and the force of gravity
-    in the landing point.
-
-    Parameters
-    ----------
-    terminal_velocity : float
-        Rocket's speed in m/s when landing.
-    rocket_mass : float
-        Rocket's dry mass in kg.
-    air_density : float, optional
-        Air density, in kg/m^3, right before the rocket lands. Default value is 1.225.
-    g : float, optional
-        Gravitational acceleration experienced by the rocket and parachute during
-        descent in m/s^2. Default value is the standard gravity, 9.80665.
-
-    Returns
-    -------
-    CdS : float
-        Number equal to drag coefficient times reference area for parachute.
-
-    """
-
-    return 2 * rocket_mass * g / ((terminal_velocity**2) * air_density)
-
-
-# TODO: Needs tests
-def calculateEquilibriumAltitude(
-    rocket_mass,
-    CdS,
-    z0,
-    v0=0,
-    env=None,
-    eps=1e-3,
-    max_step=0.1,
-    seeGraphs=True,
-    g=9.80665,
-    estimated_final_time=10,
-):
-    """Returns a dictionary containing the time, altitude and velocity of the
-    system rocket-parachute in which the terminal velocity is reached.
-
-
-    Parameters
-    ----------
-    rocket_mass : float
-        Rocket's mass in kg.
-    CdS : float
-        Number equal to drag coefficient times reference area for parachute.
-    z0 : float
-        Initial altitude of the rocket in meters.
-    v0 : float, optional
-        Rocket's initial speed in m/s. Must be negative
-    env : Environment, optional
-        Environmental conditions at the time of the launch.
-    eps : float, optional
-        acceptable error in meters.
-    max_step: float, optional
-        maximum allowed time step size to solve the integration
-    seeGraphs : boolean, optional
-        True if you want to see time vs altitude and time vs speed graphs,
-        False otherwise.
-    g : float, optional
-        Gravitational acceleration experienced by the rocket and parachute during
-        descent in m/s^2. Default value is the standard gravity, 9.80665.
-    estimated_final_time: float, optional
-        Estimative of how much time (in seconds) will spend until vertical terminal
-        velocity is reached. Must be positive. Default is 10. It can affect the final
-        result if the value is not high enough. Increase the estimative in case the
-        final solution is not founded.
-
-
-    Returns
-    -------
-    altitudeFunction: Function
-        Altitude as a function of time. Always a Function object.
-    velocityFunction:
-        Vertical velocity as a function of time. Always a Function object.
-    final_sol : dictionary
-        Dictionary containing the values for time, altitude and speed of
-        the rocket when it reaches terminal velocity.
-    """
-    final_sol = {}
-
-    if not v0 < 0:
-        print("Please set a valid negative value for v0")
-        return None
-
-    # TODO: Improve docs
-    def check_constant(f, eps):
-        """_summary_
-
-        Parameters
-        ----------
-        f : array, list
-
-            _description_
-        eps : float
-            _description_
-
-        Returns
-        -------
-        int, None
-            _description_
-        """
-        for i in range(len(f) - 2):
-            if abs(f[i + 2] - f[i + 1]) < eps and abs(f[i + 1] - f[i]) < eps:
-                return i
-        return None
-
-    if env == None:
-        environment = Environment(
-            railLength=5.0,
-            latitude=0,
-            longitude=0,
-            elevation=1000,
-            date=(2020, 3, 4, 12),
-        )
-    else:
-        environment = env
-
-    # TODO: Improve docs
-    def du(z, u):
-        """_summary_
-
-        Parameters
-        ----------
-        z : float
-            _description_
-        u : float
-            velocity, in m/s, at a given z altitude
-
-        Returns
-        -------
-        float
-            _description_
-        """
-        return (
-            u[1],
-            -g + environment.density(z) * ((u[1]) ** 2) * CdS / (2 * rocket_mass),
-        )
-
-    u0 = [z0, v0]
-
-    us = solve_ivp(
-        fun=du,
-        t_span=(0, estimated_final_time),
-        y0=u0,
-        vectorized=True,
-        method="LSODA",
-        max_step=max_step,
-    )
-
-    constant_index = check_constant(us.y[1], eps)
-
-    # TODO: Improve docs by explaining what is happening below with constant_index
-    if constant_index is not None:
-        final_sol = {
-            "time": us.t[constant_index],
-            "altitude": us.y[0][constant_index],
-            "velocity": us.y[1][constant_index],
-        }
-
-    altitudeFunction = Function(
-        source=np.array(list(zip(us.t, us.y[0])), dtype=np.float64),
-        inputs="Time (s)",
-        outputs="Altitude (m)",
-        interpolation="linear",
-    )
-
-    velocityFunction = Function(
-        source=np.array(list(zip(us.t, us.y[1])), dtype=np.float64),
-        inputs="Time (s)",
-        outputs="Vertical Velocity (m/s)",
-        interpolation="linear",
-    )
-
-    if seeGraphs:
-        altitudeFunction()
-        velocityFunction()
-
-    return altitudeFunction, velocityFunction, final_sol
-
-
-<<<<<<< HEAD
-# TODO: Needs tests
-
-
-=======
->>>>>>> 3b30fe8a
-def compareTrajectories(
-    trajectory_list,
-    names=None,
-    legend=True,
-):
-    """Creates a trajectory plot combining the trajectories listed.
-    This function was created based two source-codes:
-    - Mateus Stano: https://github.com/RocketPy-Team/Hackathon_2020/pull/123
-    - Dyllon Preston: https://github.com/Dyllon-P/MBS-Template/blob/main/MBS.py
-
-    Parameters
-    ----------
-    trajectory_list : list, array
-        List of trajectories. Must be in the form of [trajectory_1, trajectory_2, ..., trajectory_n]
-        where each element is a list with the arrays regarding positions in x, y and z [x, y, z].
-        The trajectories must be in the same reference frame. The z coordinate must be referenced
-        to the ground or to the sea level, but it is important that all trajectories are passed
-        in the same reference.
-    names : list, optional
-        List of strings with the name of each trajectory inputted. The names must be in
-        the same order as the trajectories in trajectory_list. If no names are passed, the
-        trajectories will be named as "Trajectory 1", "Trajectory 2", ..., "Trajectory n".
-    legend : boolean, optional
-        Whether legend will or will not be plotted. Default is True
-
-    Returns
-    -------
-    None
-
-    """
-    # TODO: Allow the user to catch different planes (xy, yz, xz) from the main plot (this can be done in a separate function)
-    # TODO: Allow the user to set the colors or color style
-    # TODO: Allow the user to set the line style
-
-    # Initialize variables
-    maxX, maxY, maxZ, minX, minY, minZ, maxXY, minXY = 0, 0, 0, 0, 0, 0, 0, 0
-
-    names = (
-        [("Trajectory " + str(i + 1)) for i in range(len(trajectory_list))]
-        if names == None
-        else names
-    )
-
-    # Create the figure
-    fig1 = plt.figure(figsize=(9, 9))
-    ax1 = plt.subplot(111, projection="3d")
-
-    # Iterate through trajectories
-    for i, trajectory in enumerate(trajectory_list):
-
-        x, y, z = trajectory
-
-        # Find max/min values for each component
-        maxX = max(x) if max(x) > maxX else maxX
-        maxY = max(y) if max(y) > maxY else maxY
-        maxZ = max(z) if max(z) > maxZ else maxZ
-        minX = min(x) if min(x) > minX else minX
-        minY = min(x) if min(x) > minX else minX
-        minZ = min(z) if min(z) > minZ else minZ
-        maxXY = max(maxX, maxY) if max(maxX, maxY) > maxXY else maxXY
-        minXY = min(minX, minY) if min(minX, minY) > minXY else minXY
-
-        # Add Trajectory as a plot in main figure
-        ax1.plot(x, y, z, linewidth="2", label=names[i])
-
-    # Plot settings
-    ax1.scatter(0, 0, 0)
-    ax1.set_xlabel("X - East (m)")
-    ax1.set_ylabel("Y - North (m)")
-    ax1.set_zlabel("Z - Altitude (m)")
-<<<<<<< HEAD
-    ax1.set_title("Flight Trajectories Comparison")
-=======
-    ax1.set_title("Flight Trajectories Combined")
->>>>>>> 3b30fe8a
-    ax1.set_zlim3d([minZ, maxZ])
-    ax1.set_ylim3d([minXY, maxXY])
-    ax1.set_xlim3d([minXY, maxXY])
-    ax1.view_init(15, 45)
-    if legend:
-        plt.legend()
-    plt.show()
-
-    return None
-
-
-def compareFlightTrajectories(
-    flight_list,
-    names=None,
-    legend=True,
-):
-    """Creates a trajectory plot that is the combination of the trajectories of
-    the Flight objects passed via a Python list.
-
-    Parameters
-    ----------
-    flight_list : list, array
-        List of FLight objects. The flights must be in the same reference frame.
-    names : list, optional
-        List of strings with the name of each trajectory inputted. The names must be in
-        the same order as the trajectories in flight_list
-    legend : boolean, optional
-        Whether legend will or will not be included. Default is True
-
-    Returns
-    -------
-    None
-
-    """
-    # TODO: Allow the user to catch different planes (xy, yz, xz) from the main plot
-    # TODO: Allow the user to set the colors or color style
-    # TODO: Allow the user to set the line style
-
-    # Iterate through Flight objects and create a list of trajectories
-    trajectory_list = []
-    for flight in flight_list:
-
-        # Check post process
-<<<<<<< HEAD
-        # if flight.postProcessed is False:
-        #     flight.postProcess()
-=======
-        if flight.postProcessed is False:
-            flight.postProcess()
->>>>>>> 3b30fe8a
-
-        # Get trajectories
-        x = flight.x[:, 1]
-        y = flight.y[:, 1]
-        z = flight.z[:, 1] - flight.env.elevation
-        trajectory_list.append([x, y, z])
-
-    # Call compareTrajectories function to do the hard work
-    compareTrajectories(trajectory_list, names, legend)
-
-    return None
-
-
-<<<<<<< HEAD
-def compareAllInfo(flight_list, names=None):
-    """Creates a plot with the altitude, velocity and acceleration of the
-    Flight objects passed via a Python list.
-
-    Parameters
-    ----------
-    flight_list : list, array
-        List of FLight objects. The flights must be in the same reference frame.
-    names : list, optional
-        List of strings with the name of each trajectory inputted. The names must be in
-        the same order as the trajectories in flight_list
-
-    Returns
-    -------
-    None
-
-    """
-
-=======
-def create_dispersion_dictionary(filename):
-    """Creates a dictionary with the rocket data provided by a .csv file.
-    File should be organized in four columns: attribute_class, parameter_name,
-    mean_value, standard_deviation. The first row should be the header.
-    It is advised to use ";" as separator, but "," should work on most of cases.
-
-    Parameters
-    ----------
-    filename : string
-        String with the path to the .csv file.
-
-    Returns
-    -------
-    dictionary
-        Dictionary with all rocket data to be used in dispersion analysis.
-    """
-    try:
-        file = np.genfromtxt(
-            filename, usecols=(1, 2, 3), skip_header=1, delimiter=";", dtype=str
-        )
-    except:
-        print(
-            "Error: The delimiter should be ';'. Using ',' instead, be aware that some resources might not work as expected. Please consider changing the delimiter to ';'."
-        )
-        file = np.genfromtxt(
-            filename, usecols=(1, 2, 3), skip_header=1, delimiter=",", dtype=str
-        )
-    analysis_parameters = dict()
-    for row in file:
-        if row[0] != "":
-            if row[2] == "":
-                try:
-                    analysis_parameters[row[0].strip()] = float(row[1])
-                except:
-                    analysis_parameters[row[0].strip()] = eval(row[1])
-            else:
-                try:
-                    analysis_parameters[row[0].strip()] = (float(row[1]), float(row[2]))
-                except:
-                    analysis_parameters[row[0].strip()] = ""
-    return analysis_parameters
-
->>>>>>> 3b30fe8a
+# -*- coding: utf-8 -*-
+__author__ = "Franz Masatoshi Yuri, Lucas Kierulff Balabram, Guilherme Fernandes Alves"
+__copyright__ = "Copyright 20XX, RocketPy Team"
+__license__ = "MIT"
+
+import matplotlib.pyplot as plt
+import numpy as np
+from scipy.integrate import solve_ivp
+import matplotlib.pyplot as plt
+
+from .Environment import Environment
+from .Function import Function
+
+# Parachutes related functions
+
+# TODO: Needs tests
+def compute_CdS_from_drop_test(
+    terminal_velocity, rocket_mass, air_density=1.225, g=9.80665
+):
+    """Returns the parachute's CdS calculated through its final speed, air
+    density in the landing point, the rocket's mass and the force of gravity
+    in the landing point.
+
+    Parameters
+    ----------
+    terminal_velocity : float
+        Rocket's speed in m/s when landing.
+    rocket_mass : float
+        Rocket's dry mass in kg.
+    air_density : float, optional
+        Air density, in kg/m^3, right before the rocket lands. Default value is 1.225.
+    g : float, optional
+        Gravitational acceleration experienced by the rocket and parachute during
+        descent in m/s^2. Default value is the standard gravity, 9.80665.
+
+    Returns
+    -------
+    CdS : float
+        Number equal to drag coefficient times reference area for parachute.
+
+    """
+
+    return 2 * rocket_mass * g / ((terminal_velocity**2) * air_density)
+
+
+# TODO: Needs tests
+def calculateEquilibriumAltitude(
+    rocket_mass,
+    CdS,
+    z0,
+    v0=0,
+    env=None,
+    eps=1e-3,
+    max_step=0.1,
+    seeGraphs=True,
+    g=9.80665,
+    estimated_final_time=10,
+):
+    """Returns a dictionary containing the time, altitude and velocity of the
+    system rocket-parachute in which the terminal velocity is reached.
+
+
+    Parameters
+    ----------
+    rocket_mass : float
+        Rocket's mass in kg.
+    CdS : float
+        Number equal to drag coefficient times reference area for parachute.
+    z0 : float
+        Initial altitude of the rocket in meters.
+    v0 : float, optional
+        Rocket's initial speed in m/s. Must be negative
+    env : Environment, optional
+        Environmental conditions at the time of the launch.
+    eps : float, optional
+        acceptable error in meters.
+    max_step: float, optional
+        maximum allowed time step size to solve the integration
+    seeGraphs : boolean, optional
+        True if you want to see time vs altitude and time vs speed graphs,
+        False otherwise.
+    g : float, optional
+        Gravitational acceleration experienced by the rocket and parachute during
+        descent in m/s^2. Default value is the standard gravity, 9.80665.
+    estimated_final_time: float, optional
+        Estimative of how much time (in seconds) will spend until vertical terminal
+        velocity is reached. Must be positive. Default is 10. It can affect the final
+        result if the value is not high enough. Increase the estimative in case the
+        final solution is not founded.
+
+
+    Returns
+    -------
+    altitudeFunction: Function
+        Altitude as a function of time. Always a Function object.
+    velocityFunction:
+        Vertical velocity as a function of time. Always a Function object.
+    final_sol : dictionary
+        Dictionary containing the values for time, altitude and speed of
+        the rocket when it reaches terminal velocity.
+    """
+    final_sol = {}
+
+    if not v0 < 0:
+        print("Please set a valid negative value for v0")
+        return None
+
+    # TODO: Improve docs
+    def check_constant(f, eps):
+        """_summary_
+
+        Parameters
+        ----------
+        f : array, list
+
+            _description_
+        eps : float
+            _description_
+
+        Returns
+        -------
+        int, None
+            _description_
+        """
+        for i in range(len(f) - 2):
+            if abs(f[i + 2] - f[i + 1]) < eps and abs(f[i + 1] - f[i]) < eps:
+                return i
+        return None
+
+    if env == None:
+        environment = Environment(
+            railLength=5.0,
+            latitude=0,
+            longitude=0,
+            elevation=1000,
+            date=(2020, 3, 4, 12),
+        )
+    else:
+        environment = env
+
+    # TODO: Improve docs
+    def du(z, u):
+        """_summary_
+
+        Parameters
+        ----------
+        z : float
+            _description_
+        u : float
+            velocity, in m/s, at a given z altitude
+
+        Returns
+        -------
+        float
+            _description_
+        """
+        return (
+            u[1],
+            -g + environment.density(z) * ((u[1]) ** 2) * CdS / (2 * rocket_mass),
+        )
+
+    u0 = [z0, v0]
+
+    us = solve_ivp(
+        fun=du,
+        t_span=(0, estimated_final_time),
+        y0=u0,
+        vectorized=True,
+        method="LSODA",
+        max_step=max_step,
+    )
+
+    constant_index = check_constant(us.y[1], eps)
+
+    # TODO: Improve docs by explaining what is happening below with constant_index
+    if constant_index is not None:
+        final_sol = {
+            "time": us.t[constant_index],
+            "altitude": us.y[0][constant_index],
+            "velocity": us.y[1][constant_index],
+        }
+
+    altitudeFunction = Function(
+        source=np.array(list(zip(us.t, us.y[0])), dtype=np.float64),
+        inputs="Time (s)",
+        outputs="Altitude (m)",
+        interpolation="linear",
+    )
+
+    velocityFunction = Function(
+        source=np.array(list(zip(us.t, us.y[1])), dtype=np.float64),
+        inputs="Time (s)",
+        outputs="Vertical Velocity (m/s)",
+        interpolation="linear",
+    )
+
+    if seeGraphs:
+        altitudeFunction()
+        velocityFunction()
+
+    return altitudeFunction, velocityFunction, final_sol
+
+
+def compareTrajectories(
+    trajectory_list,
+    names=None,
+    legend=True,
+):
+    """Creates a trajectory plot combining the trajectories listed.
+    This function was created based two source-codes:
+    - Mateus Stano: https://github.com/RocketPy-Team/Hackathon_2020/pull/123
+    - Dyllon Preston: https://github.com/Dyllon-P/MBS-Template/blob/main/MBS.py
+
+    Parameters
+    ----------
+    trajectory_list : list, array
+        List of trajectories. Must be in the form of [trajectory_1, trajectory_2, ..., trajectory_n]
+        where each element is a list with the arrays regarding positions in x, y and z [x, y, z].
+        The trajectories must be in the same reference frame. The z coordinate must be referenced
+        to the ground or to the sea level, but it is important that all trajectories are passed
+        in the same reference.
+    names : list, optional
+        List of strings with the name of each trajectory inputted. The names must be in
+        the same order as the trajectories in trajectory_list. If no names are passed, the
+        trajectories will be named as "Trajectory 1", "Trajectory 2", ..., "Trajectory n".
+    legend : boolean, optional
+        Whether legend will or will not be plotted. Default is True
+
+    Returns
+    -------
+    None
+
+    """
+    # TODO: Allow the user to catch different planes (xy, yz, xz) from the main plot (this can be done in a separate function)
+    # TODO: Allow the user to set the colors or color style
+    # TODO: Allow the user to set the line style
+
+    # Initialize variables
+    maxX, maxY, maxZ, minX, minY, minZ, maxXY, minXY = 0, 0, 0, 0, 0, 0, 0, 0
+
+    names = (
+        [("Trajectory " + str(i + 1)) for i in range(len(trajectory_list))]
+        if names == None
+        else names
+    )
+
+    # Create the figure
+    fig1 = plt.figure(figsize=(9, 9))
+    ax1 = plt.subplot(111, projection="3d")
+
+    # Iterate through trajectories
+    for i, trajectory in enumerate(trajectory_list):
+
+        x, y, z = trajectory
+
+        # Find max/min values for each component
+        maxX = max(x) if max(x) > maxX else maxX
+        maxY = max(y) if max(y) > maxY else maxY
+        maxZ = max(z) if max(z) > maxZ else maxZ
+        minX = min(x) if min(x) > minX else minX
+        minY = min(x) if min(x) > minX else minX
+        minZ = min(z) if min(z) > minZ else minZ
+        maxXY = max(maxX, maxY) if max(maxX, maxY) > maxXY else maxXY
+        minXY = min(minX, minY) if min(minX, minY) > minXY else minXY
+
+        # Add Trajectory as a plot in main figure
+        ax1.plot(x, y, z, linewidth="2", label=names[i])
+
+    # Plot settings
+    ax1.scatter(0, 0, 0)
+    ax1.set_xlabel("X - East (m)")
+    ax1.set_ylabel("Y - North (m)")
+    ax1.set_zlabel("Z - Altitude (m)")
+    ax1.set_title("Flight Trajectories Comparison")
+    ax1.set_zlim3d([minZ, maxZ])
+    ax1.set_ylim3d([minXY, maxXY])
+    ax1.set_xlim3d([minXY, maxXY])
+    ax1.view_init(15, 45)
+    if legend:
+        plt.legend()
+    plt.show()
+
+    return None
+
+
+def compareFlightTrajectories(
+    flight_list,
+    names=None,
+    legend=True,
+):
+    """Creates a trajectory plot that is the combination of the trajectories of
+    the Flight objects passed via a Python list.
+
+    Parameters
+    ----------
+    flight_list : list, array
+        List of FLight objects. The flights must be in the same reference frame.
+    names : list, optional
+        List of strings with the name of each trajectory inputted. The names must be in
+        the same order as the trajectories in flight_list
+    legend : boolean, optional
+        Whether legend will or will not be included. Default is True
+
+    Returns
+    -------
+    None
+
+    """
+    # TODO: Allow the user to catch different planes (xy, yz, xz) from the main plot
+    # TODO: Allow the user to set the colors or color style
+    # TODO: Allow the user to set the line style
+
+    # Iterate through Flight objects and create a list of trajectories
+    trajectory_list = []
+    for flight in flight_list:
+
+        # Check post process
+        if flight.postProcessed is False:
+            flight.postProcess()
+
+        # Get trajectories
+        x = flight.x[:, 1]
+        y = flight.y[:, 1]
+        z = flight.z[:, 1] - flight.env.elevation
+        trajectory_list.append([x, y, z])
+
+    # Call compareTrajectories function to do the hard work
+    compareTrajectories(trajectory_list, names, legend)
+
+    return None
+
+
+def compareAllInfo(flight_list, names=None):
+    """Creates a plot with the altitude, velocity and acceleration of the
+    Flight objects passed via a Python list.
+
+    Parameters
+    ----------
+    flight_list : list, array
+        List of FLight objects. The flights must be in the same reference frame.
+    names : list, optional
+        List of strings with the name of each trajectory inputted. The names must be in
+        the same order as the trajectories in flight_list
+
+    Returns
+    -------
+    None
+
+    """
+    return None
+
+
+def create_dispersion_dictionary(filename):
+    """Creates a dictionary with the rocket data provided by a .csv file.
+    File should be organized in four columns: attribute_class, parameter_name,
+    mean_value, standard_deviation. The first row should be the header.
+    It is advised to use ";" as separator, but "," should work on most of cases.
+
+    Parameters
+    ----------
+    filename : string
+        String with the path to the .csv file.
+
+    Returns
+    -------
+    dictionary
+        Dictionary with all rocket data to be used in dispersion analysis.
+    """
+    try:
+        file = np.genfromtxt(
+            filename, usecols=(1, 2, 3), skip_header=1, delimiter=";", dtype=str
+        )
+    except:
+        print(
+            "Error: The delimiter should be ';'. Using ',' instead, be aware that some resources might not work as expected. Please consider changing the delimiter to ';'."
+        )
+        file = np.genfromtxt(
+            filename, usecols=(1, 2, 3), skip_header=1, delimiter=",", dtype=str
+        )
+    analysis_parameters = dict()
+    for row in file:
+        if row[0] != "":
+            if row[2] == "":
+                try:
+                    analysis_parameters[row[0].strip()] = float(row[1])
+                except:
+                    analysis_parameters[row[0].strip()] = eval(row[1])
+            else:
+                try:
+                    analysis_parameters[row[0].strip()] = (float(row[1]), float(row[2]))
+                except:
+                    analysis_parameters[row[0].strip()] = ""
+    return analysis_parameters