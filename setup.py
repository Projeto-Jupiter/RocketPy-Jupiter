--- conflicted
+++ resolved
@@ -6,7 +6,6 @@
 setuptools.setup(
     name="rocketpy",
     version="0.9.8",
-<<<<<<< HEAD
     install_requires = [
         'numpy>=1.0',
         'scipy>=1.0',
@@ -14,9 +13,6 @@
         'requests',
         'pytz',
     ],
-=======
-    install_requires=["numpy>=1.0", "scipy>=1.0", "matplotlib>=3.0", "requests"],
->>>>>>> 787eee4d
     maintainer="RocketPy Developers",
     author="Giovani Hidalgo Ceotto",
     author_email="ghceotto@gmail.com",
